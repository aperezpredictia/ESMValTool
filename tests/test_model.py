--- conflicted
+++ resolved
@@ -21,13 +21,8 @@
         pass
 
     def test_model_get_line(self):
-<<<<<<< HEAD
-        from esmvaltool.interface_scripts.model import Model
-        M = Model('modelname', 'diagname')
-=======
         from interface_scripts.model import Model
         M = Model('modelname', 'diagname', False)
->>>>>>> 6af487b6
         self.assertEqual(M.get_model_line(), 'modelname')
 
 if __name__ == "__main__":
