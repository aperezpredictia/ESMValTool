"""
Test mask

Integration tests for the :func:`esmvaltool.preprocessor._mask`
module.

"""

from __future__ import absolute_import, division, print_function

import os
import tempfile
import unittest

import iris
import numpy as np

import tests
from esmvaltool.preprocessor import Product, mask_fillvalues, mask_landsea


class Test(tests.Test):
    """Test class"""

    def setUp(self):
        """Assemble a stock cube"""
        fx_data = np.empty((3, 3))
        fx_data[:] = 60.
        self.new_cube_data = np.empty((3, 3))
        self.new_cube_data[:] = 200.
        crd_sys = iris.coord_systems.GeogCS(iris.fileformats.pp.EARTH_RADIUS)
        lons = iris.coords.DimCoord(
            [0, 1.5, 3],
            standard_name='longitude',
            bounds=[[0, 1], [1, 2], [2, 3]],
            units='degrees_east',
            coord_system=crd_sys)
        lats = iris.coords.DimCoord(
            [0, 1.5, 3],
            standard_name='latitude',
            bounds=[[0, 1], [1, 2], [2, 3]],
            units='degrees_north',
            coord_system=crd_sys)
<<<<<<< HEAD
        coords_spec = [(lats, 0), (lons, 1)]
        fx_mask = iris.cube.Cube(fx_data, dim_coords_and_dims=coords_spec)
        iris.save(fx_mask, 'sftlf_test.nc')
        new_cube_land = iris.cube.Cube(
            new_cube_data, dim_coords_and_dims=coords_spec)
        new_cube_sea = iris.cube.Cube(
            new_cube_data, dim_coords_and_dims=coords_spec)
=======
        self.coords_spec = [(lats, 0), (lons, 1)]
        self.fx_mask = iris.cube.Cube(fx_data,
                                      dim_coords_and_dims=self.coords_spec)

    def test_mask_landsea(self):
        """Test mask_landsea func"""
        iris.save(self.fx_mask, 'sftlf_test.nc')
        new_cube_land = iris.cube.Cube(self.new_cube_data,
                                       dim_coords_and_dims=self.coords_spec)
        new_cube_sea = iris.cube.Cube(self.new_cube_data,
                                      dim_coords_and_dims=self.coords_spec)
>>>>>>> 60a89f78
        # mask with fx files
        result_land = mask_landsea(new_cube_land, ['sftlf_test.nc'], 'land')
        result_sea = mask_landsea(new_cube_sea, ['sftlf_test.nc'], 'sea')
        expected = np.ma.empty((3, 3))
        expected.data[:] = 200.
        expected.mask = np.ones((3, 3), bool)
        # set fillvalues so we are sure they are equal
        np.ma.set_fill_value(result_land.data, 1e+20)
        np.ma.set_fill_value(result_sea.data, 1e+20)
        np.ma.set_fill_value(expected, 1e+20)
        self.assertArrayEqual(result_land.data.mask, expected.mask)
        expected.mask = np.zeros((3, 3), bool)
        self.assertArrayEqual(result_sea.data, expected)
        # remove the fx.nc temporary file
        os.remove('sftlf_test.nc')

        # mask with shp files
<<<<<<< HEAD
        new_cube_land = iris.cube.Cube(
            new_cube_data, dim_coords_and_dims=coords_spec)
        new_cube_sea = iris.cube.Cube(
            new_cube_data, dim_coords_and_dims=coords_spec)
=======
        new_cube_land = iris.cube.Cube(self.new_cube_data,
                                       dim_coords_and_dims=self.coords_spec)
        new_cube_sea = iris.cube.Cube(self.new_cube_data,
                                      dim_coords_and_dims=self.coords_spec)
>>>>>>> 60a89f78
        # bear in mind all points are in the ocean
        result_land = mask_landsea(new_cube_land, None, 'land')
        np.ma.set_fill_value(result_land.data, 1e+20)
        expected.mask = np.zeros((3, 3), bool)
        self.assertArrayEqual(result_land.data, expected)

    def test_mask_landseaice(self):
        """Test mask_landseaice func"""
        iris.save(self.fx_mask, 'sftgif_test.nc')
        new_cube_ice = iris.cube.Cube(self.new_cube_data,
                                      dim_coords_and_dims=self.coords_spec)
        result_ice = mask.mask_landseaice(new_cube_ice,
                                          ['sftgif_test.nc'], 'ice')
        expected = np.ma.empty((3, 3))
        expected.data[:] = 200.
        expected.mask = np.ones((3, 3), bool)
        np.ma.set_fill_value(result_ice.data, 1e+20)
        np.ma.set_fill_value(expected, 1e+20)
        self.assertArrayEqual(result_ice.data.mask, expected.mask)
        os.remove('sftgif_test.nc')

    def test_mask_fillvalues(self):
        """Test the fillvalues mask: func mask_fillvalues"""
        data_1 = np.ma.empty((4, 3, 3))
        data_1[:] = 10.
        data_2 = np.ma.empty((4, 3, 3))
        data_2[:] = 10.
        data_2.mask = np.ones((4, 3, 3), bool)
        crd_sys = iris.coord_systems.GeogCS(iris.fileformats.pp.EARTH_RADIUS)
        lons = iris.coords.DimCoord(
            [0, 1.5, 3],
            standard_name='longitude',
            bounds=[[0, 1], [1, 2], [2, 3]],
            units='degrees_east',
            coord_system=crd_sys)
        lats = iris.coords.DimCoord(
            [0, 1.5, 3],
            standard_name='latitude',
            bounds=[[0, 1], [1, 2], [2, 3]],
            units='degrees_north',
            coord_system=crd_sys)
        times = iris.coords.DimCoord(
            [0, 1.5, 2.5, 3.5],
            standard_name='time',
            bounds=[[0, 1], [1, 2], [2, 3], [3, 4]],
            units='hours')
        coords_spec = [(times, 0), (lats, 1), (lons, 2)]
        cube_1 = iris.cube.Cube(data_1, dim_coords_and_dims=coords_spec)
        cube_2 = iris.cube.Cube(data_2, dim_coords_and_dims=coords_spec)
        filename_1 = tempfile.NamedTemporaryFile().name + '.nc'
        filename_2 = tempfile.NamedTemporaryFile().name + '.nc'
        product_1 = Product(metadata={'filename': filename_1}, settings={})
        product_1.cubes = [cube_1]
        product_2 = Product(metadata={'filename': filename_2}, settings={})
        product_2.cubes = [cube_2]
        results = mask_fillvalues(
            {product_1, product_2}, 0.95, min_value=-1.e10, time_window=1)
        result_1, result_2 = None, None
        for product in results:
            if product.filename == filename_1:
                result_1 = product.cubes[0]
            if product.filename == filename_2:
                result_2 = product.cubes[0]
        self.assertArrayEqual(result_2.data.mask, data_2.mask)
        self.assertArrayEqual(result_1.data, data_1)


if __name__ == '__main__':
    unittest.main()<|MERGE_RESOLUTION|>--- conflicted
+++ resolved
@@ -16,7 +16,8 @@
 import numpy as np
 
 import tests
-from esmvaltool.preprocessor import Product, mask_fillvalues, mask_landsea
+from esmvaltool.preprocessor import (Product, mask_fillvalues, mask_landsea,
+                                     mask_landseaice)
 
 
 class Test(tests.Test):
@@ -41,27 +42,18 @@
             bounds=[[0, 1], [1, 2], [2, 3]],
             units='degrees_north',
             coord_system=crd_sys)
-<<<<<<< HEAD
-        coords_spec = [(lats, 0), (lons, 1)]
-        fx_mask = iris.cube.Cube(fx_data, dim_coords_and_dims=coords_spec)
-        iris.save(fx_mask, 'sftlf_test.nc')
-        new_cube_land = iris.cube.Cube(
-            new_cube_data, dim_coords_and_dims=coords_spec)
-        new_cube_sea = iris.cube.Cube(
-            new_cube_data, dim_coords_and_dims=coords_spec)
-=======
         self.coords_spec = [(lats, 0), (lons, 1)]
-        self.fx_mask = iris.cube.Cube(fx_data,
-                                      dim_coords_and_dims=self.coords_spec)
+        self.fx_mask = iris.cube.Cube(
+            fx_data, dim_coords_and_dims=self.coords_spec)
 
     def test_mask_landsea(self):
         """Test mask_landsea func"""
         iris.save(self.fx_mask, 'sftlf_test.nc')
-        new_cube_land = iris.cube.Cube(self.new_cube_data,
-                                       dim_coords_and_dims=self.coords_spec)
-        new_cube_sea = iris.cube.Cube(self.new_cube_data,
-                                      dim_coords_and_dims=self.coords_spec)
->>>>>>> 60a89f78
+        new_cube_land = iris.cube.Cube(
+            self.new_cube_data, dim_coords_and_dims=self.coords_spec)
+        new_cube_sea = iris.cube.Cube(
+            self.new_cube_data, dim_coords_and_dims=self.coords_spec)
+
         # mask with fx files
         result_land = mask_landsea(new_cube_land, ['sftlf_test.nc'], 'land')
         result_sea = mask_landsea(new_cube_sea, ['sftlf_test.nc'], 'sea')
@@ -79,17 +71,11 @@
         os.remove('sftlf_test.nc')
 
         # mask with shp files
-<<<<<<< HEAD
         new_cube_land = iris.cube.Cube(
-            new_cube_data, dim_coords_and_dims=coords_spec)
+            self.new_cube_data, dim_coords_and_dims=self.coords_spec)
         new_cube_sea = iris.cube.Cube(
-            new_cube_data, dim_coords_and_dims=coords_spec)
-=======
-        new_cube_land = iris.cube.Cube(self.new_cube_data,
-                                       dim_coords_and_dims=self.coords_spec)
-        new_cube_sea = iris.cube.Cube(self.new_cube_data,
-                                      dim_coords_and_dims=self.coords_spec)
->>>>>>> 60a89f78
+            self.new_cube_data, dim_coords_and_dims=self.coords_spec)
+
         # bear in mind all points are in the ocean
         result_land = mask_landsea(new_cube_land, None, 'land')
         np.ma.set_fill_value(result_land.data, 1e+20)
@@ -99,10 +85,9 @@
     def test_mask_landseaice(self):
         """Test mask_landseaice func"""
         iris.save(self.fx_mask, 'sftgif_test.nc')
-        new_cube_ice = iris.cube.Cube(self.new_cube_data,
-                                      dim_coords_and_dims=self.coords_spec)
-        result_ice = mask.mask_landseaice(new_cube_ice,
-                                          ['sftgif_test.nc'], 'ice')
+        new_cube_ice = iris.cube.Cube(
+            self.new_cube_data, dim_coords_and_dims=self.coords_spec)
+        result_ice = mask_landseaice(new_cube_ice, ['sftgif_test.nc'], 'ice')
         expected = np.ma.empty((3, 3))
         expected.data[:] = 200.
         expected.mask = np.ones((3, 3), bool)
