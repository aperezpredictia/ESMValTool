"""Unit tests for the :func:`esmvalcore.preprocessor._area` module."""

import unittest

import iris
import numpy as np
from cf_units import Unit

import tests
<<<<<<< HEAD
from esmvaltool.preprocessor._area import (
    area_statistics, extract_named_regions, extract_region)
=======
from esmvalcore.preprocessor._area import (
    average_region, extract_named_regions, extract_region)
>>>>>>> 8b6bf4ba


class Test(tests.Test):
    """Test class for the :func:`esmvalcore.preprocessor._area_pp` module."""

    def setUp(self):
        """Prepare tests."""
        self.coord_sys = iris.coord_systems.GeogCS(
            iris.fileformats.pp.EARTH_RADIUS)
        data = np.ones((5, 5))
        lons = iris.coords.DimCoord(
            [i + .5 for i in range(5)],
            standard_name='longitude',
            bounds=[[i, i + 1.] for i in range(5)],  # [0,1] to [4,5]
            units='degrees_east',
            coord_system=self.coord_sys)
        lats = iris.coords.DimCoord([i + .5 for i in range(5)],
                                    standard_name='latitude',
                                    bounds=[[i, i + 1.] for i in range(5)],
                                    units='degrees_north',
                                    coord_system=self.coord_sys)
        coords_spec = [(lats, 0), (lons, 1)]
        self.grid = iris.cube.Cube(data, dim_coords_and_dims=coords_spec)

        ndata = np.ones((6, 6))
        nlons = iris.coords.DimCoord(
            [i - 2.5 for i in range(6)],
            standard_name='longitude',
            bounds=[[i - 3., i - 2.] for i in range(6)],  # [3,2] to [4,5]
            units='degrees_east',
            coord_system=self.coord_sys)
        nlats = iris.coords.DimCoord(
            [i - 2.5 for i in range(6)],
            standard_name='latitude',
            bounds=[[i - 3., i - 2.] for i in range(6)],
            units='degrees_north',
            coord_system=self.coord_sys)
        coords_spec = [(nlats, 0), (nlons, 1)]
        self.negative_grid = iris.cube.Cube(
            ndata, dim_coords_and_dims=coords_spec)

    def test_area_statistics_mean(self):
        """Test for area average of a 2D field."""
        result = area_statistics(self.grid, 'mean')
        expected = np.array([1.])
        self.assertArrayEqual(result.data, expected)

    def test_area_statistics_min(self):
        """Test for area average of a 2D field."""
        result = area_statistics(self.grid, 'min')
        expected = np.array([1.])
        self.assertArrayEqual(result.data, expected)

    def test_area_statistics_max(self):
        """Test for area average of a 2D field."""
        result = area_statistics(self.grid, 'max')
        expected = np.array([1.])
        self.assertArrayEqual(result.data, expected)

    def test_area_statistics_median(self):
        """Test for area average of a 2D field."""
        result = area_statistics(self.grid, 'median')
        expected = np.array([1.])
        self.assertArrayEqual(result.data, expected)

    def test_area_statistics_std_dev(self):
        """Test for area average of a 2D field."""
        result = area_statistics(self.grid, 'std_dev')
        expected = np.array([0.])
        self.assertArrayEqual(result.data, expected)

    def test_area_statistics_variance(self):
        """Test for area average of a 2D field."""
        result = area_statistics(self.grid, 'variance')
        expected = np.array([0.])
        self.assertArrayEqual(result.data, expected)

    def test_area_statistics_neg_lon(self):
        """Test for area average of a 2D field."""
        result = area_statistics(self.negative_grid, 'mean')
        expected = np.array([1.])
        self.assertArrayEqual(result.data, expected)

    def test_extract_region(self):
        """Test for extracting a region from a 2D field."""
        result = extract_region(self.grid, 1.5, 2.5, 1.5, 2.5)
        # expected outcome
        expected = np.ones((2, 2))
        self.assertArrayEqual(result.data, expected)

    def test_extract_region_neg_lon(self):
        """Test for extracting a region with a negative longitude field."""
        result = extract_region(self.negative_grid, -0.5, 0.5, -0.5, 0.5)
        expected = np.ones((2, 2))
        self.assertArrayEqual(result.data, expected)

    def test_extract_named_region(self):
        """Test for extracting a named region."""
        # tests:
        # Create a cube with regions
        times = np.array([15., 45., 75.])
        bounds = np.array([[0., 30.], [30., 60.], [60., 90.]])
        time = iris.coords.DimCoord(
            times,
            bounds=bounds,
            standard_name='time',
            units=Unit('days since 1950-01-01', calendar='gregorian'))

        regions = ['region1', 'region2', 'region3']
        region = iris.coords.AuxCoord(
            regions,
            standard_name='region',
            units='1',
        )

        data = np.ones((3, 3))
        region_cube = iris.cube.Cube(
            data,
            dim_coords_and_dims=[(time, 0)],
            aux_coords_and_dims=[(region, 1)])

        # test string region
        result1 = extract_named_regions(region_cube, 'region1')
        expected = np.ones((3, ))
        self.assertArrayEqual(result1.data, expected)

        # test list of regions
        result2 = extract_named_regions(region_cube, ['region1', 'region2'])
        expected = np.ones((3, 2))
        self.assertArrayEqual(result2.data, expected)

        # test for expected failures:
        with self.assertRaises(ValueError):
            extract_named_regions(region_cube, 'reg_A')
            extract_named_regions(region_cube, ['region1', 'reg_A'])


if __name__ == '__main__':
    unittest.main()<|MERGE_RESOLUTION|>--- conflicted
+++ resolved
@@ -7,13 +7,8 @@
 from cf_units import Unit
 
 import tests
-<<<<<<< HEAD
 from esmvaltool.preprocessor._area import (
     area_statistics, extract_named_regions, extract_region)
-=======
-from esmvalcore.preprocessor._area import (
-    average_region, extract_named_regions, extract_region)
->>>>>>> 8b6bf4ba
 
 
 class Test(tests.Test):
