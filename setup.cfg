--- conflicted
+++ resolved
@@ -3,11 +3,9 @@
 build-dir = doc/sphinx/build
 all_files = 1
 builder = html
-<<<<<<< HEAD
+
 [pytest]
 log_level = DEBUG
-=======
 
 [pydocstyle]
-convention = numpy
->>>>>>> ccb262ee
+convention = numpy