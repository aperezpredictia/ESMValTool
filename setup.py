--- conflicted
+++ resolved
@@ -31,13 +31,9 @@
         'cdo',
         'cf_units',
         'cython',
-<<<<<<< HEAD
         'jinja2',
-        'scitools-iris',
-=======
         'eofs',
         'fiona',
->>>>>>> 3e68d159
         'matplotlib<3',
         'nc-time-axis',  # needed by iris.plot
         'netCDF4',
