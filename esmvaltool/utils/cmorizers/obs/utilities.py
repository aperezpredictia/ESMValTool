--- conflicted
+++ resolved
@@ -165,13 +165,6 @@
     logger.info('Cube has %s data [lazy is preferred]', status)
     iris.save(cube, file_path, fill_value=1e20, **kwargs)
 
-def _dict_clean(items):
-    result = {}
-    for key, value in items:
-        if value is None:
-            value = 'None'
-        result[key] = value
-    return result
 
 def set_global_atts(cube, attrs):
     """Complete the cmorized file with global metadata."""
@@ -198,23 +191,14 @@
             'comment':
             attrs.pop('comment'),
             'user':
-<<<<<<< HEAD
-            os.environ.get("USER"),
-            'host':
-            os.environ.get("HOSTNAME"),
-=======
             os.environ.get("USER", "unknown user"),
             'host':
             os.environ.get("HOSTNAME", "unknown host"),
->>>>>>> 77b2a57e
             'history':
             f'Created on {now_time}',
             'project_id':
             attrs.pop('project_id'),
         }
-        
-        glob_dict = _dict_clean(glob_dict.items())
-            
     except KeyError:
         raise KeyError(
             "All CMORized datasets need the global attributes 'dataset_id', "
