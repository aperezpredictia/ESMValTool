--- conflicted
+++ resolved
@@ -50,13 +50,9 @@
 
 def check_namelist(filename):
     """Check a namelist file and return it in raw form."""
-<<<<<<< HEAD
     # Note that many checks can only be performed after the automatically
     # computed entries have been filled in by creating a Namelist object.
-    # TODO: use yaml schema for checking basic properties
-=======
     check_namelist_with_schema(filename)
->>>>>>> 1b67e6a9
     with open(filename, 'r') as file:
         raw_namelist = yaml.safe_load(file)
 
