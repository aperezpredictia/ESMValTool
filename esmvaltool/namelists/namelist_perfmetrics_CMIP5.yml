--- conflicted
+++ resolved
@@ -20,6 +20,7 @@
 #
 # This namelist is part of the ESMValTool
 ###############################################################################
+---
 
 models:
   - {model: ACCESS1-0,        project: CMIP5, exp: historical, ensemble: r1i1p1, start_year: 2000, end_year: 2002}
@@ -89,41 +90,23 @@
     description: Air temperature at 850 hPa global.
     variables:
       ta:
-<<<<<<< HEAD
-        preprocessor: preprocessor
+        preprocessor: pp850
         reference_model: [ERA-Interim, NCEP]
-=======
-        preprocessor: pp850
->>>>>>> d6b319f9
         mip: Amon
         field: T3M
     additional_models:
       - {model: ERA-Interim,  project: OBS,  type: reanaly,  version: 1,  start_year: 2000,  end_year: 2002,  tier: 3}
       - {model: NCEP,         project: OBS,  type: reanaly,  version: 1,  start_year: 2000,  end_year: 2002,  tier: 2}
-<<<<<<< HEAD
     scripts:
       main: &main_script_settings
         script: perfmetrics_main.ncl
-        # Plot type ('cycle' (time), 'zonal' (plev, lat), 'latlon' (lat, lon))
-        plot_type: cycle
-        # Time average ('opt' argument of time_operations.ncl)
-        time_avg: monthlyclim
-        # Selected region ('Global', 'Tropics', 'NH extratropics', 'SH extratropics')
-        region: Global
-        # Draw plots
-        draw_plots: true
-        # Draw difference plots
-        plot_diff: true
-        # Plot standard deviation ('all', 'none', 'ref_model' or given model name)
-        plot_stddev: ref_model
-        # Plot legend in a separate file (for cycle)
-        legend_outside: true
-        # Plot style (for cycle)
-        styleset: CMIP5
-        # Calculate t-test in difference plot (for zonal and lat-lon)
-        t_test: false
-        # Confidence level for the t-test (for zonal and lat-lon)
-        conf_level: 0.95
+        plot_type: cycle       # Plot type ('cycle' (time), 'zonal' (plev, lat), 'latlon' (lat, lon))
+        time_avg: monthlyclim  # Time average ('opt' argument of time_operations.ncl)
+        region: Global         # Selected region ('Global', 'Tropics', 'NH extratropics', 'SH extratropics')
+        draw_plots: true       # Draw plots
+        plot_stddev: ref_model # Plot standard deviation ('all', 'none', 'ref_model' or given model name)
+        legend_outside: true   # Plot legend in a separate file
+        styleset: CMIP5        # Plot style
       main_grading: &main_grading_script_settings
         <<: *main_script_settings
         plot_type: cycle_latlon
@@ -141,18 +124,4 @@
         # Metric ("RMSD", "BIAS")
         metric: RMSD
         # Normalization ("mean", "median", "centered_median")
-        normalization: centered_median
-=======
-    script: perfmetrics_main.ncl
-    settings:
-      var_attr_ref: ERA-Interim
-      diag_script_info:
-        plot_type: cycle       # plot type ('cycle' (time), 'zonal' (plev, lat), 'latlon' (lat, lon))
-        time_avg: monthlyclim  # time average ('opt' argument of time_operations.ncl)
-        region: Global         # selected region ('Global', 'Tropics', 'NH extratropics', 'SH extratropics')
-        draw_plots: true       # draw plots
-        plot_stddev: ref_model # plot standard deviation ('all', 'none', 'ref_model' or given model name)
-        legend_outside: true   # plot legend in a separate file
-        styleset: CMIP5        # plot style
-        
->>>>>>> d6b319f9
+        normalization: centered_median