--- conflicted
+++ resolved
@@ -8,12 +8,12 @@
     variables (like ozone, sea-ice, aerosol...)
 
   authors:
-    - fran_fr
-    - righ_ma
-    - eyri_ve
+    - frank_franziska
+    - righi_mattia
+    - eyring_veronika
 
   maintainer:
-    - righ_ma
+    - righi_mattia
 
   references:
     - gleckler08jgr
@@ -182,58 +182,45 @@
 
 diagnostics:
 
-  ### ta: AIR TEMPERATURE #####################################################
-  ta850:
-    description: Air temperature at 850 hPa global.
+  ### The diagnostics are ordered by runtime, to optimize tasks execution #####
+
+  ### sm: SOIL MOISTURE #######################################################
+  sm:
+    description: Soil moisture
     themes:
       - phys
     realms:
-      - atmos
-    variables:
-      ta:
-        preprocessor: pp850
-        reference_dataset: ERA-Interim
-        alternative_dataset: NCEP
-        mip: Amon
-        project: CMIP5
-        exp: historical
-        ensemble: r1i1p1
-        start_year: 2000
-        end_year: 2002
+      - land
+    variables:
+      sm:
+        preprocessor: ppNOLEV1thr10
+        reference_dataset: ESACCI-SOILMOISTURE
+        mip: Lmon
+        derive: true
+        force_derivation: false
+        project: CMIP5
+        exp: historical
+        ensemble: r1i1p1
+        start_year: 2002
+        end_year: 2004
     additional_datasets:
       - {dataset: ACCESS1-0}
       - {dataset: ACCESS1-3}
       - {dataset: bcc-csm1-1}
-      - {dataset: bcc-csm1-1-m}
-      - {dataset: BNU-ESM}
       - {dataset: CanCM4}
       - {dataset: CanESM2}
       - {dataset: CCSM4}
       - {dataset: CESM1-BGC}
       - {dataset: CESM1-CAM5}
-      - {dataset: CESM1-CAM5-1-FV2}
       - {dataset: CESM1-FASTCHEM}
       - {dataset: CESM1-WACCM}
-      - {dataset: CMCC-CESM}
-      - {dataset: CMCC-CM}
-      - {dataset: CMCC-CMS}
-      - {dataset: CNRM-CM5}
-      - {dataset: CNRM-CM5-2}
-      - {dataset: CSIRO-Mk3-6-0}
-      - {dataset: EC-EARTH, ensemble: r6i1p1}
+      - {dataset: CNRM-CM5}
+      - {dataset: CSIRO-Mk3-6-0}
       - {dataset: FGOALS-g2}
       - {dataset: FGOALS-s2}
-      - {dataset: FIO-ESM}
-      - {dataset: GFDL-CM2p1}
-      - {dataset: GFDL-CM3}
-      - {dataset: GFDL-ESM2G}
-      - {dataset: GFDL-ESM2M}
-      - {dataset: GISS-E2-H, ensemble: r1i1p2}
-      - {dataset: GISS-E2-H-CC}
-      - {dataset: GISS-E2-R, ensemble: r1i1p2}
-      - {dataset: GISS-E2-R-CC}
+      - {dataset: GFDL-ESM2G}
+      - {dataset: GFDL-ESM2M}
       - {dataset: HadCM3}
-      - {dataset: HadGEM2-AO}
       - {dataset: HadGEM2-CC}
       - {dataset: HadGEM2-ES}
       - {dataset: inmcm4}
@@ -244,20 +231,16 @@
       - {dataset: MIROC5}
       - {dataset: MIROC-ESM}
       - {dataset: MIROC-ESM-CHEM}
-      - {dataset: MPI-ESM-LR}
-      - {dataset: MPI-ESM-MR}
-      - {dataset: MPI-ESM-P}
-      - {dataset: MRI-CGCM3}
-      - {dataset: MRI-ESM1}
-      - {dataset: NorESM1-M}
-      - {dataset: NorESM1-ME}
-      - {dataset: ERA-Interim, project: OBS, type: reanaly, version: 1, tier: 3}
-      - {dataset: NCEP, project: OBS, type: reanaly, version: 1, tier: 2}
-    scripts:
-      cycle: &cycle_settings
+      - {dataset: MRI-CGCM3}
+      - {dataset: NorESM1-M}
+      - {dataset: NorESM1-ME}
+      - {dataset: ESACCI-SOILMOISTURE, project: OBS, type: sat,
+         version: L3S-SSMV-COMBINED-v4.2, tier: 2}
+    scripts:
+      grading: &grading_settings
         script: perfmetrics/main.ncl
         # Plot type ('cycle', 'zonal', 'latlon', 'cycle_latlon', 'cycle_zonal')
-        plot_type: cycle
+        plot_type: cycle_latlon
         # Time average ('opt' argument of time_operations.ncl)
         time_avg: monthlyclim
         # Region ('global', 'trop', 'nhext', 'shext')
@@ -268,27 +251,24 @@
         legend_outside: true
         # Plot style
         styleset: CMIP5
-      grading: &grading_settings
-        <<: *cycle_settings
-        # Plot type ('cycle', 'zonal', 'latlon', 'cycle_latlon', 'cycle_zonal')
-        plot_type: cycle_latlon
         # Calculate grading
         calc_grading: true
         # Metric ('RMSD', 'BIAS', taylor')
-        metric: [RMSD, taylor]
+        metric: [RMSD]
         # Normalization ('mean', 'median', 'centered_median', 'none')
-        normalization: [centered_median, none]
-
-
-  ta200:
-    description: Air temperature at 200 hPa global.
+        normalization: [centered_median]
+
+
+  ### ta: AIR TEMPERATURE (zonal) #############################################
+  taZONAL:
+    description: Air temperature zonal mean
     themes:
       - phys
     realms:
       - atmos
     variables:
       ta:
-        preprocessor: pp200
+        preprocessor: ppALL
         reference_dataset: ERA-Interim
         alternative_dataset: NCEP
         mip: Amon
@@ -350,238 +330,6 @@
       - {dataset: NorESM1-ME}
       - {dataset: ERA-Interim, project: OBS6, type: reanaly,
          version: 1, tier: 3}
-      - {dataset: NCEP, project: OBS, type: reanaly, version: 1, tier: 2}
-    scripts:
-      cycle:
-        <<: *cycle_settings
-      grading:
-        <<: *grading_settings
-        # Metric ('RMSD', 'BIAS', taylor')
-        metric: [RMSD]
-        # Normalization ('mean', 'median', 'centered_median', 'none')
-        normalization: [centered_median]
-
-
-  ta30:
-    description: Air temperature at 30 hPa global.
-    themes:
-      - phys
-    realms:
-      - atmos
-    variables:
-      ta:
-        preprocessor: pp30
-        reference_dataset: ERA-Interim
-        alternative_dataset: NCEP
-        mip: Amon
-        project: CMIP5
-        exp: historical
-        ensemble: r1i1p1
-        start_year: 2000
-        end_year: 2002
-    additional_datasets:
-      - {dataset: ACCESS1-0}
-      - {dataset: ACCESS1-3}
-      - {dataset: bcc-csm1-1}
-      - {dataset: bcc-csm1-1-m}
-      - {dataset: BNU-ESM}
-      - {dataset: CanCM4}
-      - {dataset: CanESM2}
-      - {dataset: CCSM4}
-      - {dataset: CESM1-BGC}
-      - {dataset: CESM1-CAM5}
-      - {dataset: CESM1-CAM5-1-FV2}
-      - {dataset: CESM1-FASTCHEM}
-      - {dataset: CESM1-WACCM}
-      - {dataset: CMCC-CESM}
-      - {dataset: CMCC-CM}
-      - {dataset: CMCC-CMS}
-      - {dataset: CNRM-CM5}
-      - {dataset: CNRM-CM5-2}
-      - {dataset: CSIRO-Mk3-6-0}
-      - {dataset: EC-EARTH, ensemble: r6i1p1}
-      - {dataset: FGOALS-g2}
-      - {dataset: FGOALS-s2}
-      - {dataset: FIO-ESM}
-      - {dataset: GFDL-CM2p1}
-      - {dataset: GFDL-CM3}
-      - {dataset: GFDL-ESM2G}
-      - {dataset: GFDL-ESM2M}
-      - {dataset: GISS-E2-H, ensemble: r1i1p2}
-      - {dataset: GISS-E2-H-CC}
-      - {dataset: GISS-E2-R, ensemble: r1i1p2}
-      - {dataset: GISS-E2-R-CC}
-      - {dataset: HadCM3}
-      - {dataset: HadGEM2-AO}
-      - {dataset: HadGEM2-CC}
-      - {dataset: HadGEM2-ES}
-      - {dataset: inmcm4}
-      - {dataset: IPSL-CM5A-LR}
-      - {dataset: IPSL-CM5A-MR}
-      - {dataset: IPSL-CM5B-LR}
-      - {dataset: MIROC4h}
-      - {dataset: MIROC5}
-      - {dataset: MIROC-ESM}
-      - {dataset: MIROC-ESM-CHEM}
-      - {dataset: MPI-ESM-LR}
-      - {dataset: MPI-ESM-MR}
-      - {dataset: MPI-ESM-P}
-      - {dataset: MRI-CGCM3}
-      - {dataset: MRI-ESM1}
-      - {dataset: NorESM1-M}
-      - {dataset: NorESM1-ME}
-      - {dataset: ERA-Interim, project: OBS, type: reanaly, version: 1, tier: 3}
-      - {dataset: NCEP, project: OBS, type: reanaly, version: 1, tier: 2}
-    scripts:
-      cycle:
-        <<: *cycle_settings
-
-
-  ta5:
-    description: Air temperature at 5 hPa global.
-    themes:
-      - phys
-    realms:
-      - atmos
-    variables:
-      ta:
-        preprocessor: pp5
-        reference_dataset: ERA-Interim
-        alternative_dataset: NCEP
-        mip: Amon
-        project: CMIP5
-        exp: historical
-        ensemble: r1i1p1
-        start_year: 2000
-        end_year: 2002
-    additional_datasets:
-      - {dataset: ACCESS1-0}
-      - {dataset: ACCESS1-3}
-      - {dataset: bcc-csm1-1}
-      - {dataset: bcc-csm1-1-m}
-      - {dataset: BNU-ESM}
-      - {dataset: CanCM4}
-      - {dataset: CanESM2}
-      - {dataset: CCSM4}
-      - {dataset: CESM1-BGC}
-      - {dataset: CESM1-CAM5}
-      - {dataset: CESM1-CAM5-1-FV2}
-      - {dataset: CESM1-FASTCHEM}
-      - {dataset: CESM1-WACCM}
-      - {dataset: CMCC-CESM}
-      - {dataset: CMCC-CM}
-      - {dataset: CMCC-CMS}
-      - {dataset: CNRM-CM5}
-      - {dataset: CNRM-CM5-2}
-      - {dataset: CSIRO-Mk3-6-0}
-      - {dataset: EC-EARTH, ensemble: r6i1p1}
-      - {dataset: FGOALS-g2}
-      - {dataset: FGOALS-s2}
-      - {dataset: FIO-ESM}
-      - {dataset: GFDL-CM2p1}
-      - {dataset: GFDL-CM3}
-      - {dataset: GFDL-ESM2G}
-      - {dataset: GFDL-ESM2M}
-      - {dataset: GISS-E2-H, ensemble: r1i1p2}
-      - {dataset: GISS-E2-H-CC}
-      - {dataset: GISS-E2-R, ensemble: r1i1p2}
-      - {dataset: GISS-E2-R-CC}
-      - {dataset: HadCM3}
-      - {dataset: HadGEM2-AO}
-      - {dataset: HadGEM2-CC}
-      - {dataset: HadGEM2-ES}
-      - {dataset: inmcm4}
-      - {dataset: IPSL-CM5A-LR}
-      - {dataset: IPSL-CM5A-MR}
-      - {dataset: IPSL-CM5B-LR}
-      - {dataset: MIROC4h}
-      - {dataset: MIROC5}
-      - {dataset: MIROC-ESM}
-      - {dataset: MIROC-ESM-CHEM}
-      - {dataset: MPI-ESM-LR}
-      - {dataset: MPI-ESM-MR}
-      - {dataset: MPI-ESM-P}
-      - {dataset: MRI-CGCM3}
-      - {dataset: MRI-ESM1}
-      - {dataset: NorESM1-M}
-      - {dataset: NorESM1-ME}
-      - {dataset: ERA-Interim, project: OBS6, type: reanaly,
-         version: 1, tier: 3}
-      - {dataset: NCEP, project: OBS, type: reanaly, version: 1, tier: 2}
-    scripts:
-      cycle:
-        <<: *cycle_settings
-
-
-  taZONAL:
-    description: Air temperature zonal mean
-    themes:
-      - phys
-    realms:
-      - atmos
-    variables:
-      ta:
-        preprocessor: ppALL
-        reference_dataset: ERA-Interim
-        alternative_dataset: NCEP
-        mip: Amon
-        project: CMIP5
-        exp: historical
-        ensemble: r1i1p1
-        start_year: 2000
-        end_year: 2002
-    additional_datasets:
-      - {dataset: ACCESS1-0}
-      - {dataset: ACCESS1-3}
-      - {dataset: bcc-csm1-1}
-      - {dataset: bcc-csm1-1-m}
-      - {dataset: BNU-ESM}
-      - {dataset: CanCM4}
-      - {dataset: CanESM2}
-      - {dataset: CCSM4}
-      - {dataset: CESM1-BGC}
-      - {dataset: CESM1-CAM5}
-      - {dataset: CESM1-CAM5-1-FV2}
-      - {dataset: CESM1-FASTCHEM}
-      - {dataset: CESM1-WACCM}
-      - {dataset: CMCC-CESM}
-      - {dataset: CMCC-CM}
-      - {dataset: CMCC-CMS}
-      - {dataset: CNRM-CM5}
-      - {dataset: CNRM-CM5-2}
-      - {dataset: CSIRO-Mk3-6-0}
-      - {dataset: EC-EARTH, ensemble: r6i1p1}
-      - {dataset: FGOALS-g2}
-      - {dataset: FGOALS-s2}
-      - {dataset: FIO-ESM}
-      - {dataset: GFDL-CM2p1}
-      - {dataset: GFDL-CM3}
-      - {dataset: GFDL-ESM2G}
-      - {dataset: GFDL-ESM2M}
-      - {dataset: GISS-E2-H, ensemble: r1i1p2}
-      - {dataset: GISS-E2-H-CC}
-      - {dataset: GISS-E2-R, ensemble: r1i1p2}
-      - {dataset: GISS-E2-R-CC}
-      - {dataset: HadCM3}
-      - {dataset: HadGEM2-AO}
-      - {dataset: HadGEM2-CC}
-      - {dataset: HadGEM2-ES}
-      - {dataset: inmcm4}
-      - {dataset: IPSL-CM5A-LR}
-      - {dataset: IPSL-CM5A-MR}
-      - {dataset: IPSL-CM5B-LR}
-      - {dataset: MIROC4h}
-      - {dataset: MIROC5}
-      - {dataset: MIROC-ESM}
-      - {dataset: MIROC-ESM-CHEM}
-      - {dataset: MPI-ESM-LR}
-      - {dataset: MPI-ESM-MR}
-      - {dataset: MPI-ESM-P}
-      - {dataset: MRI-CGCM3}
-      - {dataset: MRI-ESM1}
-      - {dataset: NorESM1-M}
-      - {dataset: NorESM1-ME}
-      - {dataset: ERA-Interim, project: OBS, type: reanaly, version: 1, tier: 3}
       - {dataset: NCEP, project: OBS, type: reanaly, version: 1, tier: 2}
     scripts:
       zonal: &zonal_settings
@@ -606,418 +354,24 @@
         diff_levs: [-10, -8, -6, -4, -2, 0, 2, 4, 6, 8, 10]
 
 
-  ### ua: EASTWARD WIND #######################################################
-  ua850:
-    description: Eastward wind at 850 hPa global.
-    themes:
-      - atmDyn
-    realms:
-      - atmos
-    variables:
-      ua:
-        preprocessor: pp850
-        reference_dataset: ERA-Interim
-        alternative_dataset: NCEP
+  ### clt: TOTAL CLOUD COVER ##################################################
+  clt:
+    description: Total cloud cover
+    themes:
+      - clouds
+    realms:
+      - atmos
+    variables:
+      clt:
+        preprocessor: ppNOLEV2
+        reference_dataset: ESACCI-CLOUD
+        alternative_dataset: PATMOS-x
         mip: Amon
         project: CMIP5
         exp: historical
         ensemble: r1i1p1
         start_year: 2000
         end_year: 2002
-    additional_datasets:
-      - {dataset: ACCESS1-0}
-      - {dataset: ACCESS1-3}
-      - {dataset: bcc-csm1-1}
-      - {dataset: bcc-csm1-1-m}
-      - {dataset: BNU-ESM}
-      - {dataset: CanCM4}
-      - {dataset: CanESM2}
-      - {dataset: CCSM4}
-      - {dataset: CESM1-BGC}
-      - {dataset: CESM1-CAM5}
-      - {dataset: CESM1-CAM5-1-FV2}
-      - {dataset: CESM1-FASTCHEM}
-      - {dataset: CESM1-WACCM}
-      - {dataset: CMCC-CESM}
-      - {dataset: CMCC-CM}
-      - {dataset: CMCC-CMS}
-      - {dataset: CNRM-CM5}
-      - {dataset: CNRM-CM5-2}
-      - {dataset: CSIRO-Mk3-6-0}
-      - {dataset: EC-EARTH, ensemble: r6i1p1}
-      - {dataset: FGOALS-g2}
-      - {dataset: FIO-ESM}
-      - {dataset: GFDL-CM2p1}
-      - {dataset: GFDL-CM3}
-      - {dataset: GFDL-ESM2G}
-      - {dataset: GFDL-ESM2M}
-      - {dataset: GISS-E2-H, ensemble: r1i1p2}
-      - {dataset: GISS-E2-H-CC}
-      - {dataset: GISS-E2-R, ensemble: r1i1p2}
-      - {dataset: GISS-E2-R-CC}
-      - {dataset: HadCM3}
-      - {dataset: HadGEM2-AO}
-      - {dataset: HadGEM2-CC}
-      - {dataset: HadGEM2-ES}
-      - {dataset: inmcm4}
-      - {dataset: IPSL-CM5A-LR}
-      - {dataset: IPSL-CM5A-MR}
-      - {dataset: IPSL-CM5B-LR}
-      - {dataset: MIROC4h}
-      - {dataset: MIROC5}
-      - {dataset: MIROC-ESM}
-      - {dataset: MIROC-ESM-CHEM}
-      - {dataset: MPI-ESM-LR}
-      - {dataset: MPI-ESM-MR}
-      - {dataset: MPI-ESM-P}
-      - {dataset: MRI-CGCM3}
-      - {dataset: MRI-ESM1}
-      - {dataset: NorESM1-M}
-      - {dataset: NorESM1-ME}
-      - {dataset: ERA-Interim, project: OBS, type: reanaly, version: 1, tier: 3}
-      - {dataset: NCEP, project: OBS, type: reanaly, version: 1, tier: 2}
-    scripts:
-      grading:
-        <<: *grading_settings
-        # Metric ('RMSD', 'BIAS', taylor')
-        metric: [RMSD]
-        # Normalization ('mean', 'median', 'centered_median', 'none')
-        normalization: [centered_median]
-
-
-  ua200:
-    description: Eastward wind at 200 hPa global.
-    themes:
-      - atmDyn
-    realms:
-      - atmos
-    variables:
-      ua:
-        preprocessor: pp200
-        reference_dataset: ERA-Interim
-        alternative_dataset: NCEP
-        mip: Amon
-        project: CMIP5
-        exp: historical
-        ensemble: r1i1p1
-        start_year: 2000
-        end_year: 2002
-    additional_datasets:
-      - {dataset: ACCESS1-0}
-      - {dataset: ACCESS1-3}
-      - {dataset: bcc-csm1-1}
-      - {dataset: bcc-csm1-1-m}
-      - {dataset: BNU-ESM}
-      - {dataset: CanCM4}
-      - {dataset: CanESM2}
-      - {dataset: CCSM4}
-      - {dataset: CESM1-BGC}
-      - {dataset: CESM1-CAM5}
-      - {dataset: CESM1-CAM5-1-FV2}
-      - {dataset: CESM1-FASTCHEM}
-      - {dataset: CESM1-WACCM}
-      - {dataset: CMCC-CESM}
-      - {dataset: CMCC-CM}
-      - {dataset: CMCC-CMS}
-      - {dataset: CNRM-CM5}
-      - {dataset: CNRM-CM5-2}
-      - {dataset: CSIRO-Mk3-6-0}
-      - {dataset: EC-EARTH, ensemble: r6i1p1}
-      - {dataset: FGOALS-g2}
-      - {dataset: FIO-ESM}
-      - {dataset: GFDL-CM2p1}
-      - {dataset: GFDL-CM3}
-      - {dataset: GFDL-ESM2G}
-      - {dataset: GFDL-ESM2M}
-      - {dataset: GISS-E2-H, ensemble: r1i1p2}
-      - {dataset: GISS-E2-H-CC}
-      - {dataset: GISS-E2-R, ensemble: r1i1p2}
-      - {dataset: GISS-E2-R-CC}
-      - {dataset: HadCM3}
-      - {dataset: HadGEM2-AO}
-      - {dataset: HadGEM2-CC}
-      - {dataset: HadGEM2-ES}
-      - {dataset: inmcm4}
-      - {dataset: IPSL-CM5A-LR}
-      - {dataset: IPSL-CM5A-MR}
-      - {dataset: IPSL-CM5B-LR}
-      - {dataset: MIROC4h}
-      - {dataset: MIROC5}
-      - {dataset: MIROC-ESM}
-      - {dataset: MIROC-ESM-CHEM}
-      - {dataset: MPI-ESM-LR}
-      - {dataset: MPI-ESM-MR}
-      - {dataset: MPI-ESM-P}
-      - {dataset: MRI-CGCM3}
-      - {dataset: MRI-ESM1}
-      - {dataset: NorESM1-M}
-      - {dataset: NorESM1-ME}
-<<<<<<< HEAD
-      - {dataset: ERA-Interim, project: OBS, type: reanaly, version: 1, tier: 3}
-=======
-      - {dataset: ERA-Interim, project: OBS6, type: reanaly,
-         version: 1, tier: 3}
->>>>>>> 6236f2c7
-      - {dataset: NCEP, project: OBS, type: reanaly, version: 1, tier: 2}
-    scripts:
-      grading:
-        <<: *grading_settings
-        # Metric ('RMSD', 'BIAS', taylor')
-        metric: [RMSD]
-        # Normalization ('mean', 'median', 'centered_median', 'none')
-        normalization: [centered_median]
-
-
-  ### va: NORTHWARD WIND ######################################################
-  va850:
-    description: Northward wind at 850 hPa global.
-    themes:
-      - atmDyn
-    realms:
-      - atmos
-    variables:
-      va:
-        preprocessor: pp850
-        reference_dataset: ERA-Interim
-        alternative_dataset: NCEP
-        mip: Amon
-        project: CMIP5
-        exp: historical
-        ensemble: r1i1p1
-        start_year: 2000
-        end_year: 2002
-    additional_datasets:
-      - {dataset: ACCESS1-0}
-      - {dataset: ACCESS1-3}
-      - {dataset: bcc-csm1-1}
-      - {dataset: bcc-csm1-1-m}
-      - {dataset: BNU-ESM}
-      - {dataset: CanCM4}
-      - {dataset: CanESM2}
-      - {dataset: CCSM4}
-      - {dataset: CESM1-BGC}
-      - {dataset: CESM1-CAM5}
-      - {dataset: CESM1-FASTCHEM}
-      - {dataset: CESM1-WACCM}
-      - {dataset: CMCC-CESM}
-      - {dataset: CMCC-CM}
-      - {dataset: CMCC-CMS}
-      - {dataset: CNRM-CM5}
-      - {dataset: CNRM-CM5-2}
-      - {dataset: CSIRO-Mk3-6-0}
-      - {dataset: EC-EARTH, ensemble: r6i1p1}
-      - {dataset: FGOALS-g2}
-      - {dataset: FIO-ESM}
-      - {dataset: GFDL-CM2p1}
-      - {dataset: GFDL-CM3}
-      - {dataset: GFDL-ESM2G}
-      - {dataset: GFDL-ESM2M}
-      - {dataset: GISS-E2-H, ensemble: r1i1p2}
-      - {dataset: GISS-E2-H-CC}
-      - {dataset: GISS-E2-R, ensemble: r1i1p2}
-      - {dataset: GISS-E2-R-CC}
-      - {dataset: HadCM3}
-      - {dataset: HadGEM2-AO}
-      - {dataset: HadGEM2-CC}
-      - {dataset: HadGEM2-ES}
-      - {dataset: inmcm4}
-      - {dataset: IPSL-CM5A-LR}
-      - {dataset: IPSL-CM5A-MR}
-      - {dataset: IPSL-CM5B-LR}
-      - {dataset: MIROC4h}
-      - {dataset: MIROC5}
-      - {dataset: MIROC-ESM}
-      - {dataset: MIROC-ESM-CHEM}
-      - {dataset: MPI-ESM-LR}
-      - {dataset: MPI-ESM-MR}
-      - {dataset: MPI-ESM-P}
-      - {dataset: MRI-CGCM3}
-      - {dataset: MRI-ESM1}
-      - {dataset: NorESM1-M}
-      - {dataset: NorESM1-ME}
-      - {dataset: ERA-Interim, project: OBS, type: reanaly, version: 1, tier: 3}
-      - {dataset: NCEP, project: OBS, type: reanaly, version: 1, tier: 2}
-    scripts:
-      grading:
-        <<: *grading_settings
-        # Metric ('RMSD', 'BIAS', taylor')
-        metric: [RMSD]
-        # Normalization ('mean', 'median', 'centered_median', 'none')
-        normalization: [centered_median]
-
-
-  va200:
-    description: Northward wind at 200 hPa global.
-    themes:
-      - atmDyn
-    realms:
-      - atmos
-    variables:
-      va:
-        preprocessor: pp200
-        reference_dataset: ERA-Interim
-        alternative_dataset: NCEP
-        mip: Amon
-        project: CMIP5
-        exp: historical
-        ensemble: r1i1p1
-        start_year: 2000
-        end_year: 2002
-    additional_datasets:
-      - {dataset: ACCESS1-0}
-      - {dataset: ACCESS1-3}
-      - {dataset: bcc-csm1-1}
-      - {dataset: bcc-csm1-1-m}
-      - {dataset: BNU-ESM}
-      - {dataset: CanCM4}
-      - {dataset: CanESM2}
-      - {dataset: CCSM4}
-      - {dataset: CESM1-BGC}
-      - {dataset: CESM1-CAM5}
-      - {dataset: CESM1-FASTCHEM}
-      - {dataset: CESM1-WACCM}
-      - {dataset: CMCC-CESM}
-      - {dataset: CMCC-CM}
-      - {dataset: CMCC-CMS}
-      - {dataset: CNRM-CM5}
-      - {dataset: CNRM-CM5-2}
-      - {dataset: CSIRO-Mk3-6-0}
-      - {dataset: EC-EARTH, ensemble: r6i1p1}
-      - {dataset: FGOALS-g2}
-      - {dataset: FIO-ESM}
-      - {dataset: GFDL-CM2p1}
-      - {dataset: GFDL-CM3}
-      - {dataset: GFDL-ESM2G}
-      - {dataset: GFDL-ESM2M}
-      - {dataset: GISS-E2-H, ensemble: r1i1p2}
-      - {dataset: GISS-E2-H-CC}
-      - {dataset: GISS-E2-R, ensemble: r1i1p2}
-      - {dataset: GISS-E2-R-CC}
-      - {dataset: HadCM3}
-      - {dataset: HadGEM2-AO}
-      - {dataset: HadGEM2-CC}
-      - {dataset: HadGEM2-ES}
-      - {dataset: inmcm4}
-      - {dataset: IPSL-CM5A-LR}
-      - {dataset: IPSL-CM5A-MR}
-      - {dataset: IPSL-CM5B-LR}
-      - {dataset: MIROC4h}
-      - {dataset: MIROC5}
-      - {dataset: MIROC-ESM}
-      - {dataset: MIROC-ESM-CHEM}
-      - {dataset: MPI-ESM-LR}
-      - {dataset: MPI-ESM-MR}
-      - {dataset: MPI-ESM-P}
-      - {dataset: MRI-CGCM3}
-      - {dataset: MRI-ESM1}
-      - {dataset: NorESM1-M}
-      - {dataset: NorESM1-ME}
-      - {dataset: ERA-Interim, project: OBS, type: reanaly, version: 1, tier: 3}
-      - {dataset: NCEP, project: OBS, type: reanaly, version: 1, tier: 2}
-    scripts:
-      grading:
-        <<: *grading_settings
-        # Metric ('RMSD', 'BIAS', taylor')
-        metric: [RMSD]
-        # Normalization ('mean', 'median', 'centered_median', 'none')
-        normalization: [centered_median]
-
-
-  ### zg: GEOPOTENTIAL HEIGHT #################################################
-  zg500:
-    description: Geopotential height 500 hPa global.
-    themes:
-      - phys
-    realms:
-      - atmos
-    variables:
-      zg:
-        preprocessor: pp500
-        reference_dataset: ERA-Interim
-        alternative_dataset: NCEP
-        mip: Amon
-        project: CMIP5
-        exp: historical
-        ensemble: r1i1p1
-        start_year: 2000
-        end_year: 2002
-    additional_datasets:
-      - {dataset: ACCESS1-0}
-      - {dataset: ACCESS1-3}
-      - {dataset: bcc-csm1-1}
-      - {dataset: bcc-csm1-1-m}
-      - {dataset: BNU-ESM}
-      - {dataset: CanCM4}
-      - {dataset: CanESM2}
-      - {dataset: CCSM4}
-      - {dataset: CESM1-BGC}
-      - {dataset: CESM1-CAM5}
-      - {dataset: CESM1-CAM5-1-FV2}
-      - {dataset: CESM1-FASTCHEM}
-      - {dataset: CESM1-WACCM}
-      - {dataset: CMCC-CESM}
-      - {dataset: CMCC-CM}
-      - {dataset: CMCC-CMS}
-      - {dataset: CNRM-CM5}
-      - {dataset: CNRM-CM5-2}
-      - {dataset: CSIRO-Mk3-6-0}
-      - {dataset: FGOALS-g2}
-      - {dataset: FGOALS-s2}
-      - {dataset: FIO-ESM}
-      - {dataset: GFDL-CM2p1}
-      - {dataset: GFDL-CM3}
-      - {dataset: GFDL-ESM2G}
-      - {dataset: GFDL-ESM2M}
-      - {dataset: GISS-E2-H, ensemble: r1i1p2}
-      - {dataset: GISS-E2-H-CC}
-      - {dataset: GISS-E2-R-CC}
-      - {dataset: HadCM3}
-      - {dataset: HadGEM2-AO}
-      - {dataset: HadGEM2-CC}
-      - {dataset: HadGEM2-ES}
-      - {dataset: inmcm4}
-      - {dataset: IPSL-CM5A-LR}
-      - {dataset: IPSL-CM5A-MR}
-      - {dataset: IPSL-CM5B-LR}
-      - {dataset: MIROC4h}
-      - {dataset: MIROC5}
-      - {dataset: MIROC-ESM}
-      - {dataset: MIROC-ESM-CHEM}
-      - {dataset: MPI-ESM-LR}
-      - {dataset: MPI-ESM-MR}
-      - {dataset: MPI-ESM-P}
-      - {dataset: MRI-CGCM3}
-      - {dataset: NorESM1-M}
-      - {dataset: NorESM1-ME}
-      - {dataset: ERA-Interim, project: OBS, type: reanaly, version: 1, tier: 3}
-      - {dataset: NCEP, project: OBS, type: reanaly, version: 1, tier: 2}
-    scripts:
-      grading:
-        <<: *grading_settings
-        # Metric ('RMSD', 'BIAS', taylor')
-        metric: [RMSD]
-        # Normalization ('mean', 'median', 'centered_median', 'none')
-        normalization: [centered_median]
-
-
-  ### hus: SPECIFIC HUMIDITY ##################################################
-  hus400:
-    description: Specific humidity at 400 hPa global.
-    themes:
-      - phys
-    realms:
-      - atmos
-    variables:
-      hus:
-        preprocessor: pp400
-        reference_dataset: AIRS
-        alternative_dataset: ERA-Interim
-        mip: Amon
-        project: CMIP5
-        exp: historical
-        ensemble: r1i1p1
-        start_year: 2003
-        end_year: 2004
     additional_datasets:
       - {dataset: ACCESS1-0}
       - {dataset: ACCESS1-3}
@@ -1033,15 +387,17 @@
       - {dataset: CMCC-CMS}
       - {dataset: CNRM-CM5}
       - {dataset: CSIRO-Mk3-6-0}
+      - {dataset: EC-EARTH, ensemble: r6i1p1}
       - {dataset: FGOALS-g2}
-      - {dataset: FGOALS-s2}
       - {dataset: FIO-ESM}
+      - {dataset: GFDL-CM3}
+      - {dataset: GFDL-ESM2G}
+      - {dataset: GFDL-ESM2M}
+      - {dataset: GISS-E2-H, ensemble: r1i1p2}
       - {dataset: GISS-E2-H-CC}
+      - {dataset: GISS-E2-R, ensemble: r1i1p2}
       - {dataset: GISS-E2-R-CC}
-      - {dataset: GFDL-CM2p1}
-      - {dataset: GFDL-CM3}
-      - {dataset: GFDL-ESM2G}
-      - {dataset: GFDL-ESM2M}
+      - {dataset: HadCM3}
       - {dataset: HadGEM2-AO}
       - {dataset: HadGEM2-CC}
       - {dataset: HadGEM2-ES}
@@ -1056,98 +412,11 @@
       - {dataset: MPI-ESM-LR}
       - {dataset: MPI-ESM-MR}
       - {dataset: MRI-CGCM3}
-      - {dataset: MRI-ESM1}
-      - {dataset: NorESM1-M}
-      - {dataset: NorESM1-ME}
-<<<<<<< HEAD
-      - {dataset: AIRS, project: obs4mips, level: L3, version: RetStd-v5, tier: 1}
-      - {dataset: ERA-Interim, project: OBS, type: reanaly, version: 1, tier: 3}
-=======
-      - {dataset: AIRS, project: obs4mips, level: L3,
-         version: RetStd-v5, tier: 1}
-      - {dataset: ERA-Interim, project: OBS6, type: reanaly,
-         version: 1, tier: 3}
->>>>>>> 6236f2c7
-    scripts:
-      grading:
-        <<: *grading_settings
-        # Metric ('RMSD', 'BIAS', taylor')
-        metric: [RMSD]
-        # Normalization ('mean', 'median', 'centered_median', 'none')
-        normalization: [centered_median]
-
-
-  ### tas: NEAR-SURFACE TEMPERATURE ###########################################
-  tas:
-    description: Near-surface air temperature
-    themes:
-      - phys
-    realms:
-      - atmos
-    variables:
-      tas:
-        preprocessor: ppNOLEV2
-        reference_dataset: ERA-Interim
-        alternative_dataset: NCEP
-        mip: Amon
-        project: CMIP5
-        exp: historical
-        ensemble: r1i1p1
-        start_year: 2000
-        end_year: 2002
-    additional_datasets:
-      - {dataset: ACCESS1-0}
-      - {dataset: ACCESS1-3}
-      - {dataset: bcc-csm1-1}
-      - {dataset: bcc-csm1-1-m}
-      - {dataset: BNU-ESM}
-      - {dataset: CanCM4}
-      - {dataset: CanESM2}
-      - {dataset: CCSM4}
-      - {dataset: CESM1-BGC}
-      - {dataset: CESM1-CAM5}
-      - {dataset: CESM1-CAM5-1-FV2}
-      - {dataset: CESM1-FASTCHEM}
-      - {dataset: CESM1-WACCM}
-      - {dataset: CMCC-CESM}
-      - {dataset: CMCC-CM}
-      - {dataset: CMCC-CMS}
-      - {dataset: CNRM-CM5}
-      - {dataset: CNRM-CM5-2}
-      - {dataset: CSIRO-Mk3-6-0}
-      - {dataset: EC-EARTH, ensemble: r6i1p1}
-      - {dataset: FGOALS-g2}
-      - {dataset: FGOALS-s2}
-      - {dataset: FIO-ESM}
-      - {dataset: GFDL-CM2p1}
-      - {dataset: GFDL-CM3}
-      - {dataset: GFDL-ESM2G}
-      - {dataset: GFDL-ESM2M}
-      - {dataset: GISS-E2-H, ensemble: r1i1p2}
-      - {dataset: GISS-E2-H-CC}
-      - {dataset: GISS-E2-R, ensemble: r1i1p2}
-      - {dataset: GISS-E2-R-CC}
-      - {dataset: HadCM3}
-      - {dataset: HadGEM2-AO}
-      - {dataset: HadGEM2-CC}
-      - {dataset: HadGEM2-ES}
-      - {dataset: inmcm4}
-      - {dataset: IPSL-CM5A-LR}
-      - {dataset: IPSL-CM5A-MR}
-      - {dataset: IPSL-CM5B-LR}
-      - {dataset: MIROC4h}
-      - {dataset: MIROC5}
-      - {dataset: MIROC-ESM}
-      - {dataset: MIROC-ESM-CHEM}
-      - {dataset: MPI-ESM-LR}
-      - {dataset: MPI-ESM-MR}
-      - {dataset: MPI-ESM-P}
-      - {dataset: MRI-CGCM3}
-      - {dataset: MRI-ESM1}
-      - {dataset: NorESM1-M}
-      - {dataset: NorESM1-ME}
-      - {dataset: ERA-Interim, project: OBS, type: reanaly, version: 1, tier: 3}
-      - {dataset: NCEP, project: OBS, type: reanaly, version: 1, tier: 2}
+      - {dataset: NorESM1-M}
+      - {dataset: NorESM1-ME}
+      - {dataset: ESACCI-CLOUD, project: OBS, type: sat,
+         version: AVHRR-fv3.0, tier: 2}
+      - {dataset: PATMOS-x, project: OBS, type: sat, version: NOAA, tier: 2}
     scripts:
       latlon: &latlon_settings
         script: perfmetrics/main.ncl
@@ -1163,6 +432,93 @@
         t_test: true
         # Confidence level for the t-test
         conf_level: 0.95
+        # Add global average to the plot
+        show_global_avg: true
+        # Contour levels for absolute plot
+        abs_levs: [0, 10, 20, 30, 40, 50, 60, 70, 80, 90, 100]
+        # Contour levels for difference plot
+        diff_levs: [-30, -25, -20, -15, -10, -5, 0, 5, 10, 15, 20, 25, 30]
+      grading:
+        <<: *grading_settings
+
+
+  ### tas: NEAR-SURFACE TEMPERATURE ###########################################
+  tas:
+    description: Near-surface air temperature
+    themes:
+      - phys
+    realms:
+      - atmos
+    variables:
+      tas:
+        preprocessor: ppNOLEV2
+        reference_dataset: ERA-Interim
+        alternative_dataset: NCEP
+        mip: Amon
+        project: CMIP5
+        exp: historical
+        ensemble: r1i1p1
+        start_year: 2000
+        end_year: 2002
+    additional_datasets:
+      - {dataset: ACCESS1-0}
+      - {dataset: ACCESS1-3}
+      - {dataset: bcc-csm1-1}
+      - {dataset: bcc-csm1-1-m}
+      - {dataset: BNU-ESM}
+      - {dataset: CanCM4}
+      - {dataset: CanESM2}
+      - {dataset: CCSM4}
+      - {dataset: CESM1-BGC}
+      - {dataset: CESM1-CAM5}
+      - {dataset: CESM1-CAM5-1-FV2}
+      - {dataset: CESM1-FASTCHEM}
+      - {dataset: CESM1-WACCM}
+      - {dataset: CMCC-CESM}
+      - {dataset: CMCC-CM}
+      - {dataset: CMCC-CMS}
+      - {dataset: CNRM-CM5}
+      - {dataset: CNRM-CM5-2}
+      - {dataset: CSIRO-Mk3-6-0}
+      - {dataset: EC-EARTH, ensemble: r6i1p1}
+      - {dataset: FGOALS-g2}
+      - {dataset: FGOALS-s2}
+      - {dataset: FIO-ESM}
+      - {dataset: GFDL-CM2p1}
+      - {dataset: GFDL-CM3}
+      - {dataset: GFDL-ESM2G}
+      - {dataset: GFDL-ESM2M}
+      - {dataset: GISS-E2-H, ensemble: r1i1p2}
+      - {dataset: GISS-E2-H-CC}
+      - {dataset: GISS-E2-R, ensemble: r1i1p2}
+      - {dataset: GISS-E2-R-CC}
+      - {dataset: HadCM3}
+      - {dataset: HadGEM2-AO}
+      - {dataset: HadGEM2-CC}
+      - {dataset: HadGEM2-ES}
+      - {dataset: inmcm4}
+      - {dataset: IPSL-CM5A-LR}
+      - {dataset: IPSL-CM5A-MR}
+      - {dataset: IPSL-CM5B-LR}
+      - {dataset: MIROC4h}
+      - {dataset: MIROC5}
+      - {dataset: MIROC-ESM}
+      - {dataset: MIROC-ESM-CHEM}
+      - {dataset: MPI-ESM-LR}
+      - {dataset: MPI-ESM-MR}
+      - {dataset: MPI-ESM-P}
+      - {dataset: MRI-CGCM3}
+      - {dataset: MRI-ESM1}
+      - {dataset: NorESM1-M}
+      - {dataset: NorESM1-ME}
+      - {dataset: ERA-Interim, project: OBS6, type: reanaly,
+         version: 1, tier: 3}
+      - {dataset: NCEP, project: OBS, type: reanaly, version: 1, tier: 2}
+    scripts:
+      latlon:
+        <<: *latlon_settings
+        # Add global average to the plot
+        show_global_avg: false
         # Contour levels for absolute plot
         abs_levs: [240, 243, 246, 249, 252, 255, 258,
                    261, 264, 267, 270, 273, 276, 279,
@@ -1171,10 +527,6 @@
         diff_levs: [-5, -4, -3, -2, -1, 0, 1, 2, 3, 4, 5]
       grading:
         <<: *grading_settings
-        # Metric ('RMSD', 'BIAS', taylor')
-        metric: [RMSD]
-        # Normalization ('mean', 'median', 'centered_median', 'none')
-        normalization: [centered_median]
 
 
   ### ts: SEA-SURFACE (SKIN) TEMPERATURE ######################################
@@ -1239,21 +591,12 @@
       - {dataset: MRI-CGCM3}
       - {dataset: NorESM1-M}
       - {dataset: NorESM1-ME}
-<<<<<<< HEAD
-      - {dataset: ESACCI-SST, project: OBS, type: sat, version: L4-GHRSST-SSTdepth-OSTIA-GLOB, tier: 2}
+      - {dataset: ESACCI-SST, project: OBS, type: sat,
+         version: L4-GHRSST-SSTdepth-OSTIA-GLOB, tier: 2}
       - {dataset: HadISST, project: OBS, type: reanaly, version: 1, tier: 2}
-=======
-      - {dataset: ERA-Interim, project: OBS6, type: reanaly,
-         version: 1, tier: 3}
-      - {dataset: NCEP, project: OBS, type: reanaly, version: 1, tier: 2}
->>>>>>> 6236f2c7
     scripts:
       grading:
         <<: *grading_settings
-        # Metric ('RMSD', 'BIAS', taylor')
-        metric: [RMSD]
-        # Normalization ('mean', 'median', 'centered_median', 'none')
-        normalization: [centered_median]
 
 
   ### pr: PRECIPITATION #######################################################
@@ -1323,104 +666,23 @@
       - {dataset: MRI-ESM1}
       - {dataset: NorESM1-M}
       - {dataset: NorESM1-ME}
-<<<<<<< HEAD
-      - {dataset: GPCP-SG, project: obs4mips, level: L3, version: v2.2, tier: 1}
-=======
-      - {dataset: ERA-Interim, project: OBS6, type: reanaly,
-         version: 1, tier: 3}
-      - {dataset: NCEP, project: OBS, type: reanaly, version: 1, tier: 2}
->>>>>>> 6236f2c7
+      - {dataset: GPCP-SG, project: obs4mips, level: L3,
+         version: v2.2, tier: 1}
     scripts:
       grading:
         <<: *grading_settings
-        # Metric ('RMSD', 'BIAS', taylor')
-        metric: [RMSD]
-        # Normalization ('mean', 'median', 'centered_median', 'none')
-        normalization: [centered_median]
-
-
-  ### clt: TOTAL CLOUD COVER ##################################################
-  clt:
-    description: Total cloud cover
-    themes:
-      - clouds
-    realms:
-      - atmos
-    variables:
-      clt:
-        preprocessor: ppNOLEV2
-        reference_dataset: ESACCI-CLOUD
-        alternative_dataset: PATMOS-x
-        mip: Amon
-        project: CMIP5
-        exp: historical
-        ensemble: r1i1p1
-        start_year: 2000
-        end_year: 2002
-    additional_datasets:
-      - {dataset: ACCESS1-0}
-      - {dataset: ACCESS1-3}
-      - {dataset: bcc-csm1-1}
-      - {dataset: bcc-csm1-1-m}
-      - {dataset: BNU-ESM}
-      - {dataset: CanESM2}
-      - {dataset: CCSM4}
-      - {dataset: CESM1-BGC}
-      - {dataset: CESM1-CAM5}
-      - {dataset: CESM1-CAM5-1-FV2}
-      - {dataset: CMCC-CM}
-      - {dataset: CMCC-CMS}
-      - {dataset: CNRM-CM5}
-      - {dataset: CSIRO-Mk3-6-0}
-      - {dataset: EC-EARTH, ensemble: r6i1p1}
-      - {dataset: FGOALS-g2}
-      - {dataset: FIO-ESM}
-      - {dataset: GFDL-CM3}
-      - {dataset: GFDL-ESM2G}
-      - {dataset: GFDL-ESM2M}
-      - {dataset: GISS-E2-H, ensemble: r1i1p2}
-      - {dataset: GISS-E2-H-CC}
-      - {dataset: GISS-E2-R, ensemble: r1i1p2}
-      - {dataset: GISS-E2-R-CC}
-      - {dataset: HadCM3}
-      - {dataset: HadGEM2-AO}
-      - {dataset: HadGEM2-CC}
-      - {dataset: HadGEM2-ES}
-      - {dataset: inmcm4}
-      - {dataset: IPSL-CM5A-LR}
-      - {dataset: IPSL-CM5A-MR}
-      - {dataset: IPSL-CM5B-LR}
-      - {dataset: MIROC4h}
-      - {dataset: MIROC5}
-      - {dataset: MIROC-ESM}
-      - {dataset: MIROC-ESM-CHEM}
-      - {dataset: MPI-ESM-LR}
-      - {dataset: MPI-ESM-MR}
-      - {dataset: MRI-CGCM3}
-      - {dataset: NorESM1-M}
-      - {dataset: NorESM1-ME}
-<<<<<<< HEAD
-      - {dataset: ESACCI-CLOUD, project: OBS, type: sat, version: AVHRR-fv3.0, tier: 2}
-      - {dataset: PATMOS-x, project: OBS, type: sat, version: NOAA, tier: 2}
-=======
-      - {dataset: ERA-Interim, project: OBS6, type: reanaly,
-         version: 1, tier: 3}
-      - {dataset: NCEP, project: OBS, type: reanaly, version: 1, tier: 2}
-    scripts:
-      grading:
-        <<: *grading_settings
-
-
-  ### va: NORTHWARD WIND (200 hPa) ############################################
-  va200:
-    description: Northward wind at 200 hPa global.
-    themes:
-      - atmDyn
-    realms:
-      - atmos
-    variables:
-      va:
-        preprocessor: pp200
+
+
+  ### zg: GEOPOTENTIAL HEIGHT (500 hPa) #######################################
+  zg500:
+    description: Geopotential height 500 hPa global
+    themes:
+      - phys
+    realms:
+      - atmos
+    variables:
+      zg:
+        preprocessor: pp500
         reference_dataset: ERA-Interim
         alternative_dataset: NCEP
         mip: Amon
@@ -1440,6 +702,7 @@
       - {dataset: CCSM4}
       - {dataset: CESM1-BGC}
       - {dataset: CESM1-CAM5}
+      - {dataset: CESM1-CAM5-1-FV2}
       - {dataset: CESM1-FASTCHEM}
       - {dataset: CESM1-WACCM}
       - {dataset: CMCC-CESM}
@@ -1448,8 +711,8 @@
       - {dataset: CNRM-CM5}
       - {dataset: CNRM-CM5-2}
       - {dataset: CSIRO-Mk3-6-0}
-      - {dataset: EC-EARTH, ensemble: r6i1p1}
       - {dataset: FGOALS-g2}
+      - {dataset: FGOALS-s2}
       - {dataset: FIO-ESM}
       - {dataset: GFDL-CM2p1}
       - {dataset: GFDL-CM3}
@@ -1457,7 +720,6 @@
       - {dataset: GFDL-ESM2M}
       - {dataset: GISS-E2-H, ensemble: r1i1p2}
       - {dataset: GISS-E2-H-CC}
-      - {dataset: GISS-E2-R, ensemble: r1i1p2}
       - {dataset: GISS-E2-R-CC}
       - {dataset: HadCM3}
       - {dataset: HadGEM2-AO}
@@ -1475,28 +737,160 @@
       - {dataset: MPI-ESM-MR}
       - {dataset: MPI-ESM-P}
       - {dataset: MRI-CGCM3}
-      - {dataset: MRI-ESM1}
       - {dataset: NorESM1-M}
       - {dataset: NorESM1-ME}
       - {dataset: ERA-Interim, project: OBS6, type: reanaly,
          version: 1, tier: 3}
       - {dataset: NCEP, project: OBS, type: reanaly, version: 1, tier: 2}
->>>>>>> 6236f2c7
+    scripts:
+      grading:
+        <<: *grading_settings
+
+
+  ### lwcre: LONGWAVE CLOUD FORCING ###########################################
+  lwcre:
+    description: Longwave cloud radiative effect
+    themes:
+      - clouds
+    realms:
+      - atmos
+    variables:
+      lwcre:
+        preprocessor: ppNOLEV1
+        reference_dataset: CERES-EBAF
+        mip: Amon
+        derive: true
+        force_derivation: false
+        project: CMIP5
+        exp: historical
+        ensemble: r1i1p1
+        start_year: 2001
+        end_year: 2003
+    additional_datasets:
+      - {dataset: ACCESS1-0}
+      - {dataset: ACCESS1-3}
+      - {dataset: bcc-csm1-1}
+      - {dataset: bcc-csm1-1-m}
+      - {dataset: BNU-ESM}
+      - {dataset: CanESM2}
+      - {dataset: CCSM4}
+      - {dataset: CESM1-BGC}
+      - {dataset: CESM1-CAM5}
+      - {dataset: CESM1-CAM5-1-FV2}
+      - {dataset: CMCC-CM}
+      - {dataset: CMCC-CMS}
+      - {dataset: CNRM-CM5}
+      - {dataset: CSIRO-Mk3-6-0}
+      - {dataset: FGOALS-g2}
+      - {dataset: FGOALS-s2}
+      - {dataset: FIO-ESM}
+      - {dataset: GFDL-CM3}
+      - {dataset: GFDL-ESM2G}
+      - {dataset: GFDL-ESM2M}
+      - {dataset: GISS-E2-H, ensemble: r1i1p2}
+      - {dataset: GISS-E2-R, ensemble: r1i1p2}
+      - {dataset: HadCM3}
+      - {dataset: HadGEM2-AO}
+      - {dataset: HadGEM2-CC}
+      - {dataset: HadGEM2-ES}
+      - {dataset: inmcm4}
+      - {dataset: IPSL-CM5A-LR}
+      - {dataset: IPSL-CM5A-MR}
+      - {dataset: IPSL-CM5B-LR}
+      - {dataset: MIROC4h}
+      - {dataset: MIROC5}
+      - {dataset: MIROC-ESM}
+      - {dataset: MIROC-ESM-CHEM}
+      - {dataset: MPI-ESM-LR}
+      - {dataset: MPI-ESM-MR}
+      - {dataset: MRI-CGCM3}
+      - {dataset: NorESM1-M}
+      - {dataset: NorESM1-ME}
+      - {dataset: CERES-EBAF, project: obs4mips, level: L3B,
+         version: Ed2-7, tier: 1}
     scripts:
       latlon:
         <<: *latlon_settings
         # Add global average to the plot
-        show_global_avg: true
+        show_global_avg: false
         # Contour levels for absolute plot
         abs_levs: [0, 10, 20, 30, 40, 50, 60, 70, 80, 90, 100]
         # Contour levels for difference plot
         diff_levs: [-30, -25, -20, -15, -10, -5, 0, 5, 10, 15, 20, 25, 30]
       grading:
         <<: *grading_settings
-        # Metric ('RMSD', 'BIAS', taylor')
-        metric: [RMSD]
-        # Normalization ('mean', 'median', 'centered_median', 'none')
-        normalization: [centered_median]
+
+
+  ### swcre: SHORTWAVE CLOUD FORCING ##########################################
+  swcre:
+    description: Shortwave cloud radiative effect
+    themes:
+      - clouds
+    realms:
+      - atmos
+    variables:
+      swcre:
+        preprocessor: ppNOLEV1
+        reference_dataset: CERES-EBAF
+        mip: Amon
+        derive: true
+        force_derivation: false
+        project: CMIP5
+        exp: historical
+        ensemble: r1i1p1
+        start_year: 2001
+        end_year: 2003
+    additional_datasets:
+      - {dataset: ACCESS1-0}
+      - {dataset: ACCESS1-3}
+      - {dataset: bcc-csm1-1}
+      - {dataset: bcc-csm1-1-m}
+      - {dataset: BNU-ESM}
+      - {dataset: CanESM2}
+      - {dataset: CCSM4}
+      - {dataset: CESM1-BGC}
+      - {dataset: CESM1-CAM5}
+      - {dataset: CESM1-CAM5-1-FV2}
+      - {dataset: CMCC-CM}
+      - {dataset: CNRM-CM5}
+      - {dataset: CSIRO-Mk3-6-0}
+      - {dataset: FGOALS-s2}
+      - {dataset: FIO-ESM}
+      - {dataset: GFDL-CM3}
+      - {dataset: GFDL-ESM2G}
+      - {dataset: GFDL-ESM2M}
+      - {dataset: GISS-E2-H, ensemble: r1i1p2}
+      - {dataset: GISS-E2-R, ensemble: r1i1p2}
+      - {dataset: HadCM3}
+      - {dataset: HadGEM2-AO}
+      - {dataset: HadGEM2-CC}
+      - {dataset: HadGEM2-ES}
+      - {dataset: inmcm4}
+      - {dataset: IPSL-CM5A-LR}
+      - {dataset: IPSL-CM5A-MR}
+      - {dataset: IPSL-CM5B-LR}
+      - {dataset: MIROC4h}
+      - {dataset: MIROC5}
+      - {dataset: MIROC-ESM}
+      - {dataset: MIROC-ESM-CHEM}
+      - {dataset: MPI-ESM-LR}
+      - {dataset: MPI-ESM-MR}
+      - {dataset: MRI-CGCM3}
+      - {dataset: NorESM1-M}
+      - {dataset: NorESM1-ME}
+      - {dataset: CERES-EBAF, project: obs4mips, level: L3B,
+         version: Ed2-7, tier: 1}
+    scripts:
+      latlon:
+        <<: *latlon_settings
+        # Add global average to the plot
+        show_global_avg: false
+        # Contour levels for absolute plot
+        abs_levs: [-100, -90, -80, -70, -60, -50, -40, -30, -20, -10, 0]
+        # Contour levels for difference plot
+        diff_levs: [-30, -25, -20, -15, -10, -5, 0, 5, 10, 15, 20, 25, 30]
+      grading:
+        <<: *grading_settings
 
 
   ### rlut: ALL-SKY LONGWAVE RADIATION ########################################
@@ -1559,39 +953,31 @@
       - {dataset: MRI-CGCM3}
       - {dataset: NorESM1-M}
       - {dataset: NorESM1-ME}
-<<<<<<< HEAD
-      - {dataset: CERES-EBAF, project: obs4mips, level: L3B, version: Ed2-7, tier: 1}
-=======
-      - {dataset: ERA-Interim, project: OBS6, type: reanaly,
-         version: 1, tier: 3}
-      - {dataset: NCEP, project: OBS, type: reanaly, version: 1, tier: 2}
->>>>>>> 6236f2c7
+      - {dataset: CERES-EBAF, project: obs4mips, level: L3B,
+         version: Ed2-7, tier: 1}
     scripts:
       grading:
         <<: *grading_settings
-        # Metric ('RMSD', 'BIAS', taylor')
-        metric: [RMSD]
-        # Normalization ('mean', 'median', 'centered_median', 'none')
-        normalization: [centered_median]
-
-
-  ### rsut: ALL-SKY SHORTWAVE RADIATION #######################################
-  rsut:
-    description: All-sky shortwave radiation
+
+
+  ### hus: SPECIFIC HUMIDITY (400 hPa) ########################################
+  hus400:
+    description: Specific humidity at 400 hPa global.
     themes:
       - phys
     realms:
       - atmos
     variables:
-      rsut:
-        preprocessor: ppNOLEV1
-        reference_dataset: CERES-EBAF
+      hus:
+        preprocessor: pp400
+        reference_dataset: AIRS
+        alternative_dataset: ERA-Interim
         mip: Amon
         project: CMIP5
         exp: historical
         ensemble: r1i1p1
-        start_year: 2001
-        end_year: 2003
+        start_year: 2003
+        end_year: 2004
     additional_datasets:
       - {dataset: ACCESS1-0}
       - {dataset: ACCESS1-3}
@@ -1607,15 +993,15 @@
       - {dataset: CMCC-CMS}
       - {dataset: CNRM-CM5}
       - {dataset: CSIRO-Mk3-6-0}
+      - {dataset: FGOALS-g2}
       - {dataset: FGOALS-s2}
       - {dataset: FIO-ESM}
+      - {dataset: GISS-E2-H-CC}
+      - {dataset: GISS-E2-R-CC}
       - {dataset: GFDL-CM2p1}
       - {dataset: GFDL-CM3}
       - {dataset: GFDL-ESM2G}
       - {dataset: GFDL-ESM2M}
-      - {dataset: GISS-E2-H, ensemble: r1i1p2}
-      - {dataset: GISS-E2-R, ensemble: r1i1p2}
-      - {dataset: HadCM3}
       - {dataset: HadGEM2-AO}
       - {dataset: HadGEM2-CC}
       - {dataset: HadGEM2-ES}
@@ -1630,38 +1016,30 @@
       - {dataset: MPI-ESM-LR}
       - {dataset: MPI-ESM-MR}
       - {dataset: MRI-CGCM3}
-      - {dataset: NorESM1-M}
-      - {dataset: NorESM1-ME}
-<<<<<<< HEAD
-      - {dataset: CERES-EBAF, project: obs4mips, level: L3B, version: Ed2-7, tier: 1}
-=======
+      - {dataset: MRI-ESM1}
+      - {dataset: NorESM1-M}
+      - {dataset: NorESM1-ME}
+      - {dataset: AIRS, project: obs4mips, level: L3,
+         version: RetStd-v5, tier: 1}
       - {dataset: ERA-Interim, project: OBS6, type: reanaly,
          version: 1, tier: 3}
-      - {dataset: NCEP, project: OBS, type: reanaly, version: 1, tier: 2}
->>>>>>> 6236f2c7
     scripts:
       grading:
         <<: *grading_settings
-        # Metric ('RMSD', 'BIAS', taylor')
-        metric: [RMSD]
-        # Normalization ('mean', 'median', 'centered_median', 'none')
-        normalization: [centered_median]
-
-
-  ### lwcre: LONGWAVE CLOUD FORCING ###########################################
-  lwcre:
-    description: Longwave cloud radiative effect
-    themes:
-      - clouds
-    realms:
-      - atmos
-    variables:
-      lwcre:
+
+
+  ### rsut: ALL-SKY SHORTWAVE RADIATION #######################################
+  rsut:
+    description: All-sky shortwave radiation
+    themes:
+      - phys
+    realms:
+      - atmos
+    variables:
+      rsut:
         preprocessor: ppNOLEV1
         reference_dataset: CERES-EBAF
         mip: Amon
-        derive: true
-        force_derivation: false
         project: CMIP5
         exp: historical
         ensemble: r1i1p1
@@ -1682,14 +1060,390 @@
       - {dataset: CMCC-CMS}
       - {dataset: CNRM-CM5}
       - {dataset: CSIRO-Mk3-6-0}
+      - {dataset: FGOALS-s2}
+      - {dataset: FIO-ESM}
+      - {dataset: GFDL-CM2p1}
+      - {dataset: GFDL-CM3}
+      - {dataset: GFDL-ESM2G}
+      - {dataset: GFDL-ESM2M}
+      - {dataset: GISS-E2-H, ensemble: r1i1p2}
+      - {dataset: GISS-E2-R, ensemble: r1i1p2}
+      - {dataset: HadCM3}
+      - {dataset: HadGEM2-AO}
+      - {dataset: HadGEM2-CC}
+      - {dataset: HadGEM2-ES}
+      - {dataset: inmcm4}
+      - {dataset: IPSL-CM5A-LR}
+      - {dataset: IPSL-CM5A-MR}
+      - {dataset: IPSL-CM5B-LR}
+      - {dataset: MIROC4h}
+      - {dataset: MIROC5}
+      - {dataset: MIROC-ESM}
+      - {dataset: MIROC-ESM-CHEM}
+      - {dataset: MPI-ESM-LR}
+      - {dataset: MPI-ESM-MR}
+      - {dataset: MRI-CGCM3}
+      - {dataset: NorESM1-M}
+      - {dataset: NorESM1-ME}
+      - {dataset: CERES-EBAF, project: obs4mips, level: L3B,
+         version: Ed2-7, tier: 1}
+    scripts:
+      grading:
+        <<: *grading_settings
+
+
+  ### ua: EASTWARD WIND (200 hPa) #############################################
+  ua200:
+    description: Eastward wind at 200 hPa global
+    themes:
+      - atmDyn
+    realms:
+      - atmos
+    variables:
+      ua:
+        preprocessor: pp200
+        reference_dataset: ERA-Interim
+        alternative_dataset: NCEP
+        mip: Amon
+        project: CMIP5
+        exp: historical
+        ensemble: r1i1p1
+        start_year: 2000
+        end_year: 2002
+    additional_datasets:
+      - {dataset: ACCESS1-0}
+      - {dataset: ACCESS1-3}
+      - {dataset: bcc-csm1-1}
+      - {dataset: bcc-csm1-1-m}
+      - {dataset: BNU-ESM}
+      - {dataset: CanCM4}
+      - {dataset: CanESM2}
+      - {dataset: CCSM4}
+      - {dataset: CESM1-BGC}
+      - {dataset: CESM1-CAM5}
+      - {dataset: CESM1-CAM5-1-FV2}
+      - {dataset: CESM1-FASTCHEM}
+      - {dataset: CESM1-WACCM}
+      - {dataset: CMCC-CESM}
+      - {dataset: CMCC-CM}
+      - {dataset: CMCC-CMS}
+      - {dataset: CNRM-CM5}
+      - {dataset: CNRM-CM5-2}
+      - {dataset: CSIRO-Mk3-6-0}
+      - {dataset: EC-EARTH, ensemble: r6i1p1}
+      - {dataset: FGOALS-g2}
+      - {dataset: FIO-ESM}
+      - {dataset: GFDL-CM2p1}
+      - {dataset: GFDL-CM3}
+      - {dataset: GFDL-ESM2G}
+      - {dataset: GFDL-ESM2M}
+      - {dataset: GISS-E2-H, ensemble: r1i1p2}
+      - {dataset: GISS-E2-H-CC}
+      - {dataset: GISS-E2-R, ensemble: r1i1p2}
+      - {dataset: GISS-E2-R-CC}
+      - {dataset: HadCM3}
+      - {dataset: HadGEM2-AO}
+      - {dataset: HadGEM2-CC}
+      - {dataset: HadGEM2-ES}
+      - {dataset: inmcm4}
+      - {dataset: IPSL-CM5A-LR}
+      - {dataset: IPSL-CM5A-MR}
+      - {dataset: IPSL-CM5B-LR}
+      - {dataset: MIROC4h}
+      - {dataset: MIROC5}
+      - {dataset: MIROC-ESM}
+      - {dataset: MIROC-ESM-CHEM}
+      - {dataset: MPI-ESM-LR}
+      - {dataset: MPI-ESM-MR}
+      - {dataset: MPI-ESM-P}
+      - {dataset: MRI-CGCM3}
+      - {dataset: MRI-ESM1}
+      - {dataset: NorESM1-M}
+      - {dataset: NorESM1-ME}
+      - {dataset: ERA-Interim, project: OBS6, type: reanaly,
+         version: 1, tier: 3}
+      - {dataset: NCEP, project: OBS, type: reanaly, version: 1, tier: 2}
+    scripts:
+      grading:
+        <<: *grading_settings
+
+
+  ### va: NORTHWARD WIND (850 hPa) ############################################
+  va850:
+    description: Northward wind at 850 hPa global.
+    themes:
+      - atmDyn
+    realms:
+      - atmos
+    variables:
+      va:
+        preprocessor: pp850
+        reference_dataset: ERA-Interim
+        alternative_dataset: NCEP
+        mip: Amon
+        project: CMIP5
+        exp: historical
+        ensemble: r1i1p1
+        start_year: 2000
+        end_year: 2002
+    additional_datasets:
+      - {dataset: ACCESS1-0}
+      - {dataset: ACCESS1-3}
+      - {dataset: bcc-csm1-1}
+      - {dataset: bcc-csm1-1-m}
+      - {dataset: BNU-ESM}
+      - {dataset: CanCM4}
+      - {dataset: CanESM2}
+      - {dataset: CCSM4}
+      - {dataset: CESM1-BGC}
+      - {dataset: CESM1-CAM5}
+      - {dataset: CESM1-FASTCHEM}
+      - {dataset: CESM1-WACCM}
+      - {dataset: CMCC-CESM}
+      - {dataset: CMCC-CM}
+      - {dataset: CMCC-CMS}
+      - {dataset: CNRM-CM5}
+      - {dataset: CNRM-CM5-2}
+      - {dataset: CSIRO-Mk3-6-0}
+      - {dataset: EC-EARTH, ensemble: r6i1p1}
+      - {dataset: FGOALS-g2}
+      - {dataset: FIO-ESM}
+      - {dataset: GFDL-CM2p1}
+      - {dataset: GFDL-CM3}
+      - {dataset: GFDL-ESM2G}
+      - {dataset: GFDL-ESM2M}
+      - {dataset: GISS-E2-H, ensemble: r1i1p2}
+      - {dataset: GISS-E2-H-CC}
+      - {dataset: GISS-E2-R, ensemble: r1i1p2}
+      - {dataset: GISS-E2-R-CC}
+      - {dataset: HadCM3}
+      - {dataset: HadGEM2-AO}
+      - {dataset: HadGEM2-CC}
+      - {dataset: HadGEM2-ES}
+      - {dataset: inmcm4}
+      - {dataset: IPSL-CM5A-LR}
+      - {dataset: IPSL-CM5A-MR}
+      - {dataset: IPSL-CM5B-LR}
+      - {dataset: MIROC4h}
+      - {dataset: MIROC5}
+      - {dataset: MIROC-ESM}
+      - {dataset: MIROC-ESM-CHEM}
+      - {dataset: MPI-ESM-LR}
+      - {dataset: MPI-ESM-MR}
+      - {dataset: MPI-ESM-P}
+      - {dataset: MRI-CGCM3}
+      - {dataset: MRI-ESM1}
+      - {dataset: NorESM1-M}
+      - {dataset: NorESM1-ME}
+      - {dataset: ERA-Interim, project: OBS6, type: reanaly,
+         version: 1, tier: 3}
+      - {dataset: NCEP, project: OBS, type: reanaly, version: 1, tier: 2}
+    scripts:
+      grading:
+        <<: *grading_settings
+
+
+  ### ua: EASTWARD WIND (850 hPa) #############################################
+  ua850:
+    description: Eastward wind at 850 hPa global.
+    themes:
+      - atmDyn
+    realms:
+      - atmos
+    variables:
+      ua:
+        preprocessor: pp850
+        reference_dataset: ERA-Interim
+        alternative_dataset: NCEP
+        mip: Amon
+        project: CMIP5
+        exp: historical
+        ensemble: r1i1p1
+        start_year: 2000
+        end_year: 2002
+    additional_datasets:
+      - {dataset: ACCESS1-0}
+      - {dataset: ACCESS1-3}
+      - {dataset: bcc-csm1-1}
+      - {dataset: bcc-csm1-1-m}
+      - {dataset: BNU-ESM}
+      - {dataset: CanCM4}
+      - {dataset: CanESM2}
+      - {dataset: CCSM4}
+      - {dataset: CESM1-BGC}
+      - {dataset: CESM1-CAM5}
+      - {dataset: CESM1-CAM5-1-FV2}
+      - {dataset: CESM1-FASTCHEM}
+      - {dataset: CESM1-WACCM}
+      - {dataset: CMCC-CESM}
+      - {dataset: CMCC-CM}
+      - {dataset: CMCC-CMS}
+      - {dataset: CNRM-CM5}
+      - {dataset: CNRM-CM5-2}
+      - {dataset: CSIRO-Mk3-6-0}
+      - {dataset: EC-EARTH, ensemble: r6i1p1}
+      - {dataset: FGOALS-g2}
+      - {dataset: FIO-ESM}
+      - {dataset: GFDL-CM2p1}
+      - {dataset: GFDL-CM3}
+      - {dataset: GFDL-ESM2G}
+      - {dataset: GFDL-ESM2M}
+      - {dataset: GISS-E2-H, ensemble: r1i1p2}
+      - {dataset: GISS-E2-H-CC}
+      - {dataset: GISS-E2-R, ensemble: r1i1p2}
+      - {dataset: GISS-E2-R-CC}
+      - {dataset: HadCM3}
+      - {dataset: HadGEM2-AO}
+      - {dataset: HadGEM2-CC}
+      - {dataset: HadGEM2-ES}
+      - {dataset: inmcm4}
+      - {dataset: IPSL-CM5A-LR}
+      - {dataset: IPSL-CM5A-MR}
+      - {dataset: IPSL-CM5B-LR}
+      - {dataset: MIROC4h}
+      - {dataset: MIROC5}
+      - {dataset: MIROC-ESM}
+      - {dataset: MIROC-ESM-CHEM}
+      - {dataset: MPI-ESM-LR}
+      - {dataset: MPI-ESM-MR}
+      - {dataset: MPI-ESM-P}
+      - {dataset: MRI-CGCM3}
+      - {dataset: MRI-ESM1}
+      - {dataset: NorESM1-M}
+      - {dataset: NorESM1-ME}
+      - {dataset: ERA-Interim, project: OBS6, type: reanaly,
+         version: 1, tier: 3}
+      - {dataset: NCEP, project: OBS, type: reanaly, version: 1, tier: 2}
+    scripts:
+      grading:
+        <<: *grading_settings
+
+
+  ### va: NORTHWARD WIND (200 hPa) ############################################
+  va200:
+    description: Northward wind at 200 hPa global.
+    themes:
+      - atmDyn
+    realms:
+      - atmos
+    variables:
+      va:
+        preprocessor: pp200
+        reference_dataset: ERA-Interim
+        alternative_dataset: NCEP
+        mip: Amon
+        project: CMIP5
+        exp: historical
+        ensemble: r1i1p1
+        start_year: 2000
+        end_year: 2002
+    additional_datasets:
+      - {dataset: ACCESS1-0}
+      - {dataset: ACCESS1-3}
+      - {dataset: bcc-csm1-1}
+      - {dataset: bcc-csm1-1-m}
+      - {dataset: BNU-ESM}
+      - {dataset: CanCM4}
+      - {dataset: CanESM2}
+      - {dataset: CCSM4}
+      - {dataset: CESM1-BGC}
+      - {dataset: CESM1-CAM5}
+      - {dataset: CESM1-FASTCHEM}
+      - {dataset: CESM1-WACCM}
+      - {dataset: CMCC-CESM}
+      - {dataset: CMCC-CM}
+      - {dataset: CMCC-CMS}
+      - {dataset: CNRM-CM5}
+      - {dataset: CNRM-CM5-2}
+      - {dataset: CSIRO-Mk3-6-0}
+      - {dataset: EC-EARTH, ensemble: r6i1p1}
+      - {dataset: FGOALS-g2}
+      - {dataset: FIO-ESM}
+      - {dataset: GFDL-CM2p1}
+      - {dataset: GFDL-CM3}
+      - {dataset: GFDL-ESM2G}
+      - {dataset: GFDL-ESM2M}
+      - {dataset: GISS-E2-H, ensemble: r1i1p2}
+      - {dataset: GISS-E2-H-CC}
+      - {dataset: GISS-E2-R, ensemble: r1i1p2}
+      - {dataset: GISS-E2-R-CC}
+      - {dataset: HadCM3}
+      - {dataset: HadGEM2-AO}
+      - {dataset: HadGEM2-CC}
+      - {dataset: HadGEM2-ES}
+      - {dataset: inmcm4}
+      - {dataset: IPSL-CM5A-LR}
+      - {dataset: IPSL-CM5A-MR}
+      - {dataset: IPSL-CM5B-LR}
+      - {dataset: MIROC4h}
+      - {dataset: MIROC5}
+      - {dataset: MIROC-ESM}
+      - {dataset: MIROC-ESM-CHEM}
+      - {dataset: MPI-ESM-LR}
+      - {dataset: MPI-ESM-MR}
+      - {dataset: MPI-ESM-P}
+      - {dataset: MRI-CGCM3}
+      - {dataset: MRI-ESM1}
+      - {dataset: NorESM1-M}
+      - {dataset: NorESM1-ME}
+      - {dataset: ERA-Interim, project: OBS6, type: reanaly,
+         version: 1, tier: 3}
+      - {dataset: NCEP, project: OBS, type: reanaly, version: 1, tier: 2}
+    scripts:
+      grading:
+        <<: *grading_settings
+
+
+  ### ta: AIR TEMPERATURE (5 hPa) #############################################
+  ta5:
+    description: Air temperature at 5 hPa global.
+    themes:
+      - phys
+    realms:
+      - atmos
+    variables:
+      ta:
+        preprocessor: pp5
+        reference_dataset: ERA-Interim
+        alternative_dataset: NCEP
+        mip: Amon
+        project: CMIP5
+        exp: historical
+        ensemble: r1i1p1
+        start_year: 2000
+        end_year: 2002
+    additional_datasets:
+      - {dataset: ACCESS1-0}
+      - {dataset: ACCESS1-3}
+      - {dataset: bcc-csm1-1}
+      - {dataset: bcc-csm1-1-m}
+      - {dataset: BNU-ESM}
+      - {dataset: CanCM4}
+      - {dataset: CanESM2}
+      - {dataset: CCSM4}
+      - {dataset: CESM1-BGC}
+      - {dataset: CESM1-CAM5}
+      - {dataset: CESM1-CAM5-1-FV2}
+      - {dataset: CESM1-FASTCHEM}
+      - {dataset: CESM1-WACCM}
+      - {dataset: CMCC-CESM}
+      - {dataset: CMCC-CM}
+      - {dataset: CMCC-CMS}
+      - {dataset: CNRM-CM5}
+      - {dataset: CNRM-CM5-2}
+      - {dataset: CSIRO-Mk3-6-0}
+      - {dataset: EC-EARTH, ensemble: r6i1p1}
       - {dataset: FGOALS-g2}
       - {dataset: FGOALS-s2}
       - {dataset: FIO-ESM}
-      - {dataset: GFDL-CM3}
-      - {dataset: GFDL-ESM2G}
-      - {dataset: GFDL-ESM2M}
-      - {dataset: GISS-E2-H, ensemble: r1i1p2}
-      - {dataset: GISS-E2-R, ensemble: r1i1p2}
+      - {dataset: GFDL-CM2p1}
+      - {dataset: GFDL-CM3}
+      - {dataset: GFDL-ESM2G}
+      - {dataset: GFDL-ESM2M}
+      - {dataset: GISS-E2-H, ensemble: r1i1p2}
+      - {dataset: GISS-E2-H-CC}
+      - {dataset: GISS-E2-R, ensemble: r1i1p2}
+      - {dataset: GISS-E2-R-CC}
       - {dataset: HadCM3}
       - {dataset: HadGEM2-AO}
       - {dataset: HadGEM2-CC}
@@ -1704,72 +1458,81 @@
       - {dataset: MIROC-ESM-CHEM}
       - {dataset: MPI-ESM-LR}
       - {dataset: MPI-ESM-MR}
-      - {dataset: MRI-CGCM3}
-      - {dataset: NorESM1-M}
-      - {dataset: NorESM1-ME}
-<<<<<<< HEAD
-      - {dataset: CERES-EBAF, project: obs4mips, level: L3B, version: Ed2-7, tier: 1}
-=======
+      - {dataset: MPI-ESM-P}
+      - {dataset: MRI-CGCM3}
+      - {dataset: MRI-ESM1}
+      - {dataset: NorESM1-M}
+      - {dataset: NorESM1-ME}
       - {dataset: ERA-Interim, project: OBS6, type: reanaly,
          version: 1, tier: 3}
       - {dataset: NCEP, project: OBS, type: reanaly, version: 1, tier: 2}
->>>>>>> 6236f2c7
-    scripts:
-      latlon:
-        <<: *latlon_settings
-        # Contour levels for absolute plot
-        abs_levs: [0, 10, 20, 30, 40, 50, 60, 70, 80, 90, 100]
-        # Contour levels for difference plot
-        diff_levs: [-30, -25, -20, -15, -10, -5, 0, 5, 10, 15, 20, 25, 30]
-      grading:
-        <<: *grading_settings
-        # Metric ('RMSD', 'BIAS', taylor')
-        metric: [RMSD]
-        # Normalization ('mean', 'median', 'centered_median', 'none')
-        normalization: [centered_median]
-
-
-
-  ### swcre: SHORTWAVE CLOUD FORCING ##########################################
-  swcre:
-    description: Shortwave cloud radiative effect
-    themes:
-      - clouds
-    realms:
-      - atmos
-    variables:
-      swcre:
-        preprocessor: ppNOLEV1
-        reference_dataset: CERES-EBAF
+    scripts:
+      cycle: &cycle_settings
+        script: perfmetrics/main.ncl
+        # Plot type ('cycle', 'zonal', 'latlon', 'cycle_latlon', 'cycle_zonal')
+        plot_type: cycle
+        # Time average ('opt' argument of time_operations.ncl)
+        time_avg: monthlyclim
+        # Region ('global', 'trop', 'nhext', 'shext')
+        region: global
+        # Plot standard deviation ('all', 'none', 'ref_model' or dataset name)
+        plot_stddev: ref_model
+        # Plot legend in a separate file
+        legend_outside: true
+        # Plot style
+        styleset: CMIP5
+
+
+  ### ta: AIR TEMPERATURE (850 hPa) ###########################################
+  ta850:
+    description: Air temperature at 850 hPa global.
+    themes:
+      - phys
+    realms:
+      - atmos
+    variables:
+      ta:
+        preprocessor: pp850
+        reference_dataset: ERA-Interim
+        alternative_dataset: NCEP
         mip: Amon
-        derive: true
-        force_derivation: false
-        project: CMIP5
-        exp: historical
-        ensemble: r1i1p1
-        start_year: 2001
-        end_year: 2003
+        project: CMIP5
+        exp: historical
+        ensemble: r1i1p1
+        start_year: 2000
+        end_year: 2002
     additional_datasets:
       - {dataset: ACCESS1-0}
       - {dataset: ACCESS1-3}
       - {dataset: bcc-csm1-1}
       - {dataset: bcc-csm1-1-m}
       - {dataset: BNU-ESM}
+      - {dataset: CanCM4}
       - {dataset: CanESM2}
       - {dataset: CCSM4}
       - {dataset: CESM1-BGC}
       - {dataset: CESM1-CAM5}
       - {dataset: CESM1-CAM5-1-FV2}
+      - {dataset: CESM1-FASTCHEM}
+      - {dataset: CESM1-WACCM}
+      - {dataset: CMCC-CESM}
       - {dataset: CMCC-CM}
-      - {dataset: CNRM-CM5}
-      - {dataset: CSIRO-Mk3-6-0}
+      - {dataset: CMCC-CMS}
+      - {dataset: CNRM-CM5}
+      - {dataset: CNRM-CM5-2}
+      - {dataset: CSIRO-Mk3-6-0}
+      - {dataset: EC-EARTH, ensemble: r6i1p1}
+      - {dataset: FGOALS-g2}
       - {dataset: FGOALS-s2}
       - {dataset: FIO-ESM}
-      - {dataset: GFDL-CM3}
-      - {dataset: GFDL-ESM2G}
-      - {dataset: GFDL-ESM2M}
-      - {dataset: GISS-E2-H, ensemble: r1i1p2}
-      - {dataset: GISS-E2-R, ensemble: r1i1p2}
+      - {dataset: GFDL-CM2p1}
+      - {dataset: GFDL-CM3}
+      - {dataset: GFDL-ESM2G}
+      - {dataset: GFDL-ESM2M}
+      - {dataset: GISS-E2-H, ensemble: r1i1p2}
+      - {dataset: GISS-E2-H-CC}
+      - {dataset: GISS-E2-R, ensemble: r1i1p2}
+      - {dataset: GISS-E2-R-CC}
       - {dataset: HadCM3}
       - {dataset: HadGEM2-AO}
       - {dataset: HadGEM2-CC}
@@ -1784,29 +1547,179 @@
       - {dataset: MIROC-ESM-CHEM}
       - {dataset: MPI-ESM-LR}
       - {dataset: MPI-ESM-MR}
-      - {dataset: MRI-CGCM3}
-      - {dataset: NorESM1-M}
-      - {dataset: NorESM1-ME}
-<<<<<<< HEAD
-      - {dataset: CERES-EBAF, project: obs4mips, level: L3B, version: Ed2-7, tier: 1}
-=======
+      - {dataset: MPI-ESM-P}
+      - {dataset: MRI-CGCM3}
+      - {dataset: MRI-ESM1}
+      - {dataset: NorESM1-M}
+      - {dataset: NorESM1-ME}
       - {dataset: ERA-Interim, project: OBS6, type: reanaly,
          version: 1, tier: 3}
       - {dataset: NCEP, project: OBS, type: reanaly, version: 1, tier: 2}
->>>>>>> 6236f2c7
-    scripts:
-      latlon:
-        <<: *latlon_settings
-        # Contour levels for absolute plot
-        abs_levs: [-100, -90, -80, -70, -60, -50, -40, -30, -20, -10, 0]
-        # Contour levels for difference plot
-        diff_levs: [-30, -25, -20, -15, -10, -5, 0, 5, 10, 15, 20, 25, 30]
+    scripts:
+      cycle:
+        <<: *cycle_settings
       grading:
         <<: *grading_settings
         # Metric ('RMSD', 'BIAS', taylor')
-        metric: [RMSD]
+        metric: [RMSD, taylor]
         # Normalization ('mean', 'median', 'centered_median', 'none')
-        normalization: [centered_median]
+        normalization: [centered_median, none]
+
+
+  ### ta: AIR TEMPERATURE (30 hPa) ############################################
+  ta30:
+    description: Air temperature at 30 hPa global.
+    themes:
+      - phys
+    realms:
+      - atmos
+    variables:
+      ta:
+        preprocessor: pp30
+        reference_dataset: ERA-Interim
+        alternative_dataset: NCEP
+        mip: Amon
+        project: CMIP5
+        exp: historical
+        ensemble: r1i1p1
+        start_year: 2000
+        end_year: 2002
+    additional_datasets:
+      - {dataset: ACCESS1-0}
+      - {dataset: ACCESS1-3}
+      - {dataset: bcc-csm1-1}
+      - {dataset: bcc-csm1-1-m}
+      - {dataset: BNU-ESM}
+      - {dataset: CanCM4}
+      - {dataset: CanESM2}
+      - {dataset: CCSM4}
+      - {dataset: CESM1-BGC}
+      - {dataset: CESM1-CAM5}
+      - {dataset: CESM1-CAM5-1-FV2}
+      - {dataset: CESM1-FASTCHEM}
+      - {dataset: CESM1-WACCM}
+      - {dataset: CMCC-CESM}
+      - {dataset: CMCC-CM}
+      - {dataset: CMCC-CMS}
+      - {dataset: CNRM-CM5}
+      - {dataset: CNRM-CM5-2}
+      - {dataset: CSIRO-Mk3-6-0}
+      - {dataset: EC-EARTH, ensemble: r6i1p1}
+      - {dataset: FGOALS-g2}
+      - {dataset: FGOALS-s2}
+      - {dataset: FIO-ESM}
+      - {dataset: GFDL-CM2p1}
+      - {dataset: GFDL-CM3}
+      - {dataset: GFDL-ESM2G}
+      - {dataset: GFDL-ESM2M}
+      - {dataset: GISS-E2-H, ensemble: r1i1p2}
+      - {dataset: GISS-E2-H-CC}
+      - {dataset: GISS-E2-R, ensemble: r1i1p2}
+      - {dataset: GISS-E2-R-CC}
+      - {dataset: HadCM3}
+      - {dataset: HadGEM2-AO}
+      - {dataset: HadGEM2-CC}
+      - {dataset: HadGEM2-ES}
+      - {dataset: inmcm4}
+      - {dataset: IPSL-CM5A-LR}
+      - {dataset: IPSL-CM5A-MR}
+      - {dataset: IPSL-CM5B-LR}
+      - {dataset: MIROC4h}
+      - {dataset: MIROC5}
+      - {dataset: MIROC-ESM}
+      - {dataset: MIROC-ESM-CHEM}
+      - {dataset: MPI-ESM-LR}
+      - {dataset: MPI-ESM-MR}
+      - {dataset: MPI-ESM-P}
+      - {dataset: MRI-CGCM3}
+      - {dataset: MRI-ESM1}
+      - {dataset: NorESM1-M}
+      - {dataset: NorESM1-ME}
+      - {dataset: ERA-Interim, project: OBS6, type: reanaly,
+         version: 1, tier: 3}
+      - {dataset: NCEP, project: OBS, type: reanaly, version: 1, tier: 2}
+    scripts:
+      cycle:
+        <<: *cycle_settings
+
+
+  ### ta: AIR TEMPERATURE (200 hPa) ###########################################
+  ta200:
+    description: Air temperature at 200 hPa global.
+    themes:
+      - phys
+    realms:
+      - atmos
+    variables:
+      ta:
+        preprocessor: pp200
+        reference_dataset: ERA-Interim
+        alternative_dataset: NCEP
+        mip: Amon
+        project: CMIP5
+        exp: historical
+        ensemble: r1i1p1
+        start_year: 2000
+        end_year: 2002
+    additional_datasets:
+      - {dataset: ACCESS1-0}
+      - {dataset: ACCESS1-3}
+      - {dataset: bcc-csm1-1}
+      - {dataset: bcc-csm1-1-m}
+      - {dataset: BNU-ESM}
+      - {dataset: CanCM4}
+      - {dataset: CanESM2}
+      - {dataset: CCSM4}
+      - {dataset: CESM1-BGC}
+      - {dataset: CESM1-CAM5}
+      - {dataset: CESM1-CAM5-1-FV2}
+      - {dataset: CESM1-FASTCHEM}
+      - {dataset: CESM1-WACCM}
+      - {dataset: CMCC-CESM}
+      - {dataset: CMCC-CM}
+      - {dataset: CMCC-CMS}
+      - {dataset: CNRM-CM5}
+      - {dataset: CNRM-CM5-2}
+      - {dataset: CSIRO-Mk3-6-0}
+      - {dataset: EC-EARTH, ensemble: r6i1p1}
+      - {dataset: FGOALS-g2}
+      - {dataset: FGOALS-s2}
+      - {dataset: FIO-ESM}
+      - {dataset: GFDL-CM2p1}
+      - {dataset: GFDL-CM3}
+      - {dataset: GFDL-ESM2G}
+      - {dataset: GFDL-ESM2M}
+      - {dataset: GISS-E2-H, ensemble: r1i1p2}
+      - {dataset: GISS-E2-H-CC}
+      - {dataset: GISS-E2-R, ensemble: r1i1p2}
+      - {dataset: GISS-E2-R-CC}
+      - {dataset: HadCM3}
+      - {dataset: HadGEM2-AO}
+      - {dataset: HadGEM2-CC}
+      - {dataset: HadGEM2-ES}
+      - {dataset: inmcm4}
+      - {dataset: IPSL-CM5A-LR}
+      - {dataset: IPSL-CM5A-MR}
+      - {dataset: IPSL-CM5B-LR}
+      - {dataset: MIROC4h}
+      - {dataset: MIROC5}
+      - {dataset: MIROC-ESM}
+      - {dataset: MIROC-ESM-CHEM}
+      - {dataset: MPI-ESM-LR}
+      - {dataset: MPI-ESM-MR}
+      - {dataset: MPI-ESM-P}
+      - {dataset: MRI-CGCM3}
+      - {dataset: MRI-ESM1}
+      - {dataset: NorESM1-M}
+      - {dataset: NorESM1-ME}
+      - {dataset: ERA-Interim, project: OBS6, type: reanaly,
+         version: 1, tier: 3}
+      - {dataset: NCEP, project: OBS, type: reanaly, version: 1, tier: 2}
+    scripts:
+      cycle:
+        <<: *cycle_settings
+      grading:
+        <<: *grading_settings
 
 
   ### od550aer: AEROSOL OPTICAL DEPTH AT 550 nm ###############################
@@ -1848,15 +1761,12 @@
       - {dataset: MRI-CGCM3}
       - {dataset: NorESM1-M}
       - {dataset: NorESM1-ME}
-      - {dataset: ESACCI-AEROSOL, project: OBS, type: sat, version: SU-v4.21, tier: 2}
+      - {dataset: ESACCI-AEROSOL, project: OBS, type: sat,
+         version: SU-v4.21, tier: 2}
       - {dataset: MODIS, project: OBS, type: sat, version: MYD08-M3, tier: 3}
     scripts:
       grading:
         <<: *grading_settings
-        # Metric ('RMSD', 'BIAS', taylor')
-        metric: [RMSD]
-        # Normalization ('mean', 'median', 'centered_median', 'none')
-        normalization: [centered_median]
 
 
   ### od870aer: AEROSOL OPTICAL DEPTH AT 870 nm ###############################
@@ -1889,14 +1799,11 @@
       - {dataset: MIROC-ESM}
       - {dataset: MIROC-ESM-CHEM}
       - {dataset: MRI-CGCM3}
-      - {dataset: ESACCI-AEROSOL, project: OBS, type: sat, version: SU-v4.21, tier: 2}
+      - {dataset: ESACCI-AEROSOL, project: OBS, type: sat,
+         version: SU-v4.21, tier: 2}
     scripts:
       grading:
         <<: *grading_settings
-        # Metric ('RMSD', 'BIAS', taylor')
-        metric: [RMSD]
-        # Normalization ('mean', 'median', 'centered_median', 'none')
-        normalization: [centered_median]
 
 
   ### abs550aer: ABSORPTION OPTICAL DEPTH AT 550 nm ###########################
@@ -1929,14 +1836,11 @@
       - {dataset: MIROC-ESM-CHEM}
       - {dataset: NorESM1-M}
       - {dataset: NorESM1-ME}
-      - {dataset: ESACCI-AEROSOL, project: OBS, type: sat, version: SU-v4.21, tier: 2}
+      - {dataset: ESACCI-AEROSOL, project: OBS, type: sat,
+         version: SU-v4.21, tier: 2}
     scripts:
       grading:
         <<: *grading_settings
-        # Metric ('RMSD', 'BIAS', taylor')
-        metric: [RMSD]
-        # Normalization ('mean', 'median', 'centered_median', 'none')
-        normalization: [centered_median]
 
 
   ### od550lt1aer: FINE MODE AEROSOL OPTICAL DEPTH AT 550 nm ##################
@@ -1968,14 +1872,11 @@
       - {dataset: MIROC-ESM}
       - {dataset: MIROC-ESM-CHEM}
       - {dataset: MRI-CGCM3}
-      - {dataset: ESACCI-AEROSOL, project: OBS, type: sat, version: SU-v4.21, tier: 2}
+      - {dataset: ESACCI-AEROSOL, project: OBS, type: sat,
+         version: SU-v4.21, tier: 2}
     scripts:
       grading:
         <<: *grading_settings
-        # Metric ('RMSD', 'BIAS', taylor')
-        metric: [RMSD]
-        # Normalization ('mean', 'median', 'centered_median', 'none')
-        normalization: [centered_median]
 
 
   ### toz: TOTAL COLUMN OZONE #################################################
@@ -2011,81 +1912,10 @@
     scripts:
       grading_global:
         <<: *grading_settings
-        # Metric ('RMSD', 'BIAS', taylor')
-        metric: [RMSD]
-        # Normalization ('mean', 'median', 'centered_median', 'none')
-        normalization: [centered_median]
       grading_shpolar:
         <<: *grading_settings
         # Region
         region: shpolar
-        # Metric ('RMSD', 'BIAS', taylor')
-        metric: [RMSD]
-        # Normalization ('mean', 'median', 'centered_median', 'none')
-        normalization: [centered_median]
-
-  ### sic: SEA-ICE CONCENTRATION (NH) #########################################
-
-  ### sic: SEA-ICE CONCENTRATION (SH) #########################################
-
-  ### sm: SOIL MOISTURE #######################################################
-  sm:
-    description: Soil moisture
-    themes:
-      - phys
-    realms:
-      - land
-    variables:
-      sm:
-        preprocessor: ppNOLEV1thr10
-        reference_dataset: ESACCI-SOILMOISTURE
-        mip: Lmon
-        derive: true
-        force_derivation: false
-        project: CMIP5
-        exp: historical
-        ensemble: r1i1p1
-        start_year: 2002
-        end_year: 2004
-    additional_datasets:
-      - {dataset: ACCESS1-0}
-      - {dataset: ACCESS1-3}
-      - {dataset: bcc-csm1-1}
-      - {dataset: CanCM4}
-      - {dataset: CanESM2}
-      - {dataset: CCSM4}
-      - {dataset: CESM1-BGC}
-      - {dataset: CESM1-CAM5}
-      - {dataset: CESM1-FASTCHEM}
-      - {dataset: CESM1-WACCM}
-      - {dataset: CNRM-CM5 }
-      - {dataset: CSIRO-Mk3-6-0}
-      - {dataset: FGOALS-g2}
-      - {dataset: FGOALS-s2}
-      - {dataset: GFDL-ESM2G}
-      - {dataset: GFDL-ESM2M}
-      - {dataset: HadCM3}
-      - {dataset: HadGEM2-CC}
-      - {dataset: HadGEM2-ES}
-      - {dataset: inmcm4}
-      - {dataset: IPSL-CM5A-LR}
-      - {dataset: IPSL-CM5A-MR}
-      - {dataset: IPSL-CM5B-LR}
-      - {dataset: MIROC4h}
-      - {dataset: MIROC5}
-      - {dataset: MIROC-ESM}
-      - {dataset: MIROC-ESM-CHEM}
-      - {dataset: MRI-CGCM3}
-      - {dataset: NorESM1-M}
-      - {dataset: NorESM1-ME}
-      - {dataset: ESACCI-SOILMOISTURE, project: OBS, type: sat, version: L3S-SSMV-COMBINED-v4.2, tier: 2}
-    scripts:
-      grading:
-        <<: *grading_settings
-        # Metric ('RMSD', 'BIAS', taylor')
-        metric: [RMSD]
-        # Normalization ('mean', 'median', 'centered_median', 'none')
-        normalization: [centered_median]
 
 
   ### COLLECT METRICS #########################################################
