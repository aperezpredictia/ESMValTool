# ESMValTool
# Landschuetzer2016.yml
---
documentation:
  description: |
    Recipe to evaluate CO2 Fluxes of marine biogeochemistry models of CMIP5
    using Landschuetzer et al (2016) dataset.
    Written by Tomas Lovato, CMCC, tomas.lovato@cmcc.it

  authors:
    - lova_to

  maintainer:
    - lova_to

  references:
    - acknow_project

  projects:
    - crescendo


datasets:
# working datasets
  - {dataset: CanESM2,       project: CMIP5,  exp: historical,  ensemble: r1i1p1,  start_year: 2001,  end_year: 2004}


# --------------------------------------------------
# Preprocessors
# --------------------------------------------------
preprocessors:
  # --------------------------------------------------
  # map preprocessors
  # --------------------------------------------------
  # For a 2D global surface map
  prep_surface_map_2D:
    climate_statistics:
      operator: mean
    regrid:
      target_grid: 2x2
      scheme: linear

  # Global area-weighted Average from 2D field
  prep_global_Surface_average_timeseries_2D:
    custom_order: true
    area_statistics:
      operator: mean
    multi_model_statistics:
      span: overlap
      statistics: [mean ]

# --------------------------------------------------
# Diagnostics
# --------------------------------------------------
diagnostics:

  # --------------------------------------------------
  # Surface time series vs OBS
  # --------------------------------------------------
  diag_timeseries_surface_average_vs_OBS:
    description: Global surface time series (Landschuetzer2016 observations)
    variables:
      dpco2:
        preprocessor: prep_global_Surface_average_timeseries_2D
        mip: Omon
        fx_files: [areacello, ]
      spco2:
        preprocessor: prep_global_Surface_average_timeseries_2D
        mip: Omon
        fx_files: [areacello, ]
      fgco2:
        preprocessor: prep_global_Surface_average_timeseries_2D
        mip: Omon
        fx_files: [areacello, ]
    additional_datasets:
      - {dataset: Landschuetzer2016,  project: OBS,  type: clim,  version: v2016,  start_year: 2000,  end_year: 2010,  tier: 2}
    scripts:
      Global_surface_timeseries:
        script: ocean/diagnostic_timeseries.py
        observational_dataset: {dataset: Landschuetzer2016, project: OBS}


  # --------------------------------------------------
  # Map diagnostics vs OBS
  # --------------------------------------------------
  diag_surface_maps_vs_OBS:
    description: Global Ocean Surface maps vs OBS
    variables:
      dpco2:
        preprocessor: prep_surface_map_2D
        mip: Omon
        fx_files: [areacello, ]
        maps_range: [-90., 90.]
        diff_range: [-50., 50.]
      spco2:
        preprocessor: prep_surface_map_2D
        mip: Omon
        fx_files: [areacello, ]
        maps_range: [300., 400.]
        diff_range: [-50., 50.]
      fgco2:
        preprocessor: prep_surface_map_2D
        mip: Omon
        fx_files: [areacello, ]
        maps_range: [-0.2, 0.2]
        diff_range: [-0.1, 0.1]
    additional_datasets:
      - {dataset: Landschuetzer2016,  project: OBS,  type: clim,  version: v2016,  start_year: 2000,  end_year: 2010,  tier: 2}
    scripts:
      Global_Ocean_surface_map:
        script: ocean/diagnostic_maps.py
      Global_Ocean_model_vs_obs:
        script: ocean/diagnostic_model_vs_obs.py
<<<<<<< HEAD
        observational_dataset: {dataset: Landschutzer2016, project: OBS}
=======
        observational_dataset: {dataset: Landschuetzer2016, project: OBS}



>>>>>>> d9f8b78a
<|MERGE_RESOLUTION|>--- conflicted
+++ resolved
@@ -111,11 +111,4 @@
         script: ocean/diagnostic_maps.py
       Global_Ocean_model_vs_obs:
         script: ocean/diagnostic_model_vs_obs.py
-<<<<<<< HEAD
-        observational_dataset: {dataset: Landschutzer2016, project: OBS}
-=======
-        observational_dataset: {dataset: Landschuetzer2016, project: OBS}
-
-
-
->>>>>>> d9f8b78a
+        observational_dataset: {dataset: Landschutzer2016, project: OBS}