# #############################################################################
# miles_eof.R
# Authors:       P. Davini (ISAC-CNR, Italy) (author of MiLES)
#                J. von Hardenberg (ISAC-CNR, Italy) (ESMValTool adaptation)
# #############################################################################
# Description
# MiLES is a tool for estimating properties of mid-latitude climate.
# It works on daily 500hPa geopotential height data and it produces
# climatological figures for the chosen time period. Data are interpolated
# on a common 2.5x2.5 grid.
# Model data are compared against a reference field such as the
# ECMWF ERA-Interim reanalysis.
# It supports analysis for the 4 standard seasons.
#
# ############################################################################

library(tools)
library(yaml)

provenance_record <- function(infile) {
<<<<<<< HEAD
  xprov <- list(ancestors = infile,
                authors = list("hard_jo", "davi_pa", "arno_en"),
                references = list("davini18"),
                projects = list("c3s-magic"),
                caption = "MiLES EOF statistics",
                statistics = list("other"),
                realms = list("atmos"),
                themes = list("phys"),
                domains = list("nh"))
=======
  xprov <- list(
    ancestors = infile,
    authors = list(
      "vonhardenberg_jost", "davini_paolo",
      "arnone_enrico"
    ),
    references = list("davini18"),
    projects = list("c3s-magic"),
    caption = "MiLES EOF statistics",
    statistics = list("other"),
    realms = list("atmos"),
    themes = list("phys"),
    domains = list("nh")
  )
>>>>>>> 6236f2c7
  return(xprov)
}

diag_scripts_dir <- Sys.getenv("diag_scripts")

source(paste0(diag_scripts_dir, "/miles/basis_functions.R"))
source(paste0(diag_scripts_dir, "/miles/eof_figures.R"))
source(paste0(diag_scripts_dir, "/miles/eof_fast.R"))
source(paste0(diag_scripts_dir, "/miles/miles_parameters.R"))

# read settings and metadata files
args <- commandArgs(trailingOnly = TRUE)
settings <- yaml::read_yaml(args[1])
metadata <- yaml::read_yaml(settings$input_files)
for (myname in names(settings)) {
  temp <- get(myname, settings)
  assign(myname, temp)
}

field_type0 <- "T2Ds"

# get first variable and list associated to pr variable
var0 <- "zg"
list0 <- metadata

# get name of climofile for first variable and list associated
# to first climofile
climofiles <- names(list0)
climolist0 <- get(climofiles[1], list0)

diag_base <- climolist0$diagnostic
print(paste(diag_base, ": starting routine"))

# create working dirs if they do not exist
work_dir <- settings$work_dir
regridding_dir <- settings$run_dir
plot_dir <- settings$plot_dir
dir.create(work_dir, recursive = T, showWarnings = F)
dir.create(regridding_dir,
  recursive = T,
  showWarnings = F
)
dir.create(plot_dir, recursive = T, showWarnings = F)

# setup provenance file and list
provenance_file <-
  paste0(regridding_dir, "/", "diagnostic_provenance.yml")
provenance <- list()

# extract metadata
models_dataset <- unname(sapply(list0, "[[", "dataset"))
models_ensemble <- unname(sapply(list0, "[[", "ensemble"))
models_exp <- unname(sapply(list0, "[[", "exp"))
reference_model <-
  unname(sapply(list0, "[[", "reference_dataset"))[1]
models_start_year <- unname(sapply(list0, "[[", "start_year"))
models_end_year <- unname(sapply(list0, "[[", "end_year"))
models_experiment <- unname(sapply(list0, "[[", "exp"))
models_ensemble <- unname(sapply(list0, "[[", "ensemble"))

##
## Run it all
##

for (model_idx in c(1:(length(models_dataset)))) {
  exp <- models_exp[model_idx]
  dataset <- models_dataset[model_idx]
  ensemble <- models_ensemble[model_idx]
  year1 <- models_start_year[model_idx]
  year2 <- models_end_year[model_idx]
  infile <- climofiles[model_idx]
  for (tele in teles) {
    for (seas in seasons) {
      filenames <- miles_eofs_fast(
        dataset = dataset,
        expid = exp,
        ens = ensemble,
        year1 = year1,
        year2 = year2,
        season = seas,
        tele = tele,
        z500filename = infile,
        FILESDIR = work_dir,
        doforce = TRUE
      )
      # Set provenance for output files
      xprov <- provenance_record(list(infile))
      for (fname in filenames) {
        provenance[[fname]] <- xprov
      }
    }
  }
}

##
## Make the plots
##
if (write_plots) { # nolint
  ref_idx <- which(models_dataset == reference_model)
  if (length(ref_idx) == 0) {
    ref_idx <- length(models_dataset)
  }
  dataset_ref <- models_dataset[ref_idx]
  exp_ref <- models_exp[ref_idx]
  ensemble_ref <- models_ensemble[ref_idx]
  year1_ref <- models_start_year[ref_idx]
  year2_ref <- models_end_year[ref_idx]

  for (model_idx in c(1:(length(models_dataset)))) {
    if (model_idx != ref_idx) {
      exp <- models_exp[model_idx]
      dataset <- models_dataset[model_idx]
      ensemble <- models_ensemble[model_idx]
      year1 <- models_start_year[model_idx]
      year2 <- models_end_year[model_idx]
      for (tele in teles) {
        for (seas in seasons) {
          filenames <- miles_eof_figures(
            expid = exp,
            year1 = year1,
            year2 = year2,
            dataset = dataset,
            ens = ensemble,
            dataset_ref = dataset_ref,
            expid_ref = exp_ref,
            year1_ref = year1_ref,
            ens_ref = ensemble_ref,
            year2_ref = year2_ref,
            season = seas,
            tele = tele,
            FIGDIR = plot_dir,
            FILESDIR = work_dir,
            REFDIR = work_dir
          )
          # Set provenance for output files (same as diagnostic files)
          xprov <- provenance_record(list(
            climofiles[model_idx],
            climofiles[ref_idx]
          ))
          for (fname in filenames$figs) {
            provenance[[fname]] <- xprov
          }
        }
      }
    }
  }
}

# Write provenance to file
write_yaml(provenance, provenance_file)<|MERGE_RESOLUTION|>--- conflicted
+++ resolved
@@ -18,17 +18,6 @@
 library(yaml)
 
 provenance_record <- function(infile) {
-<<<<<<< HEAD
-  xprov <- list(ancestors = infile,
-                authors = list("hard_jo", "davi_pa", "arno_en"),
-                references = list("davini18"),
-                projects = list("c3s-magic"),
-                caption = "MiLES EOF statistics",
-                statistics = list("other"),
-                realms = list("atmos"),
-                themes = list("phys"),
-                domains = list("nh"))
-=======
   xprov <- list(
     ancestors = infile,
     authors = list(
@@ -43,7 +32,6 @@
     themes = list("phys"),
     domains = list("nh")
   )
->>>>>>> 6236f2c7
   return(xprov)
 }
 
