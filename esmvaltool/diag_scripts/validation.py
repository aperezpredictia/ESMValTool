--- conflicted
+++ resolved
@@ -186,30 +186,6 @@
         plot_zonal_cubes(ctrl, exper, cfg, plot_info)
 
 
-def plot_ctrl_obs(ctrl, obs, cfg, plot_key):
-    """Call plotting functions and make plots depending on case"""
-    if cfg['analysis_type'] == 'lat_lon':
-        plot_latlon_cubes(ctrl, obs, cfg, plot_key)
-    elif cfg['analysis_type'] == 'zonal_mean':
-        plot_info = [plot_key, 'latitude', 'alltime']
-        plot_zonal_cubes(ctrl, obs, cfg, plot_info)
-    elif cfg['analysis_type'] == 'meridional_mean':
-        plot_info = [plot_key, 'longitude', 'alltime']
-        plot_zonal_cubes(ctrl, obs, cfg, plot_info)
-
-
-def plot_exper_obs(exper, obs, cfg, plot_key):
-    """Call plotting functions and make plots depending on case"""
-    if cfg['analysis_type'] == 'lat_lon':
-        plot_latlon_cubes(exper, obs, cfg, plot_key)
-    elif cfg['analysis_type'] == 'zonal_mean':
-        plot_info = [plot_key, 'latitude', 'alltime']
-        plot_zonal_cubes(exper, obs, cfg, plot_info)
-    elif cfg['analysis_type'] == 'meridional_mean':
-        plot_info = [plot_key, 'longitude', 'alltime']
-        plot_zonal_cubes(exper, obs, cfg, plot_info)
-
-
 def plot_ctrl_exper_seasons(ctrl_seasons, exper_seasons, cfg, plot_key):
     """Call plotting functions and make plots with seasons"""
     seasons = ['DJF', 'MAM', 'JJA', 'SON']
@@ -223,32 +199,6 @@
             plot_zonal_cubes(c_i, e_i, cfg, plot_info)
 
 
-def plot_ctrl_obs_seasons(ctrl_seasons, obs_seasons, cfg, plot_key):
-    """Call plotting functions and make plots with seasons"""
-    seasons = ['DJF', 'MAM', 'JJA', 'SON']
-    if cfg['analysis_type'] == 'zonal_mean':
-        for c_i, e_i, s_n in zip(ctrl_seasons, obs_seasons, seasons):
-            plot_info = [plot_key, 'latitude', s_n]
-            plot_zonal_cubes(c_i, e_i, cfg, plot_info)
-    elif cfg['analysis_type'] == 'meridional_mean':
-        for c_i, e_i, s_n in zip(ctrl_seasons, obs_seasons, seasons):
-            plot_info = [plot_key, 'longitude', s_n]
-            plot_zonal_cubes(c_i, e_i, cfg, plot_info)
-
-
-def plot_exper_obs_seasons(exper_seasons, obs_seasons, cfg, plot_key):
-    """Call plotting functions and make plots with seasons"""
-    seasons = ['DJF', 'MAM', 'JJA', 'SON']
-    if cfg['analysis_type'] == 'zonal_mean':
-        for c_i, e_i, s_n in zip(exper_seasons, obs_seasons, seasons):
-            plot_info = [plot_key, 'latitude', s_n]
-            plot_zonal_cubes(c_i, e_i, cfg, plot_info)
-    elif cfg['analysis_type'] == 'meridional_mean':
-        for c_i, e_i, s_n in zip(exper_seasons, obs_seasons, seasons):
-            plot_info = [plot_key, 'longitude', s_n]
-            plot_zonal_cubes(c_i, e_i, cfg, plot_info)
-
-
 def main(cfg):
     """Execute validation analysis and plotting"""
     logger.setLevel(cfg['log_level'].upper())
@@ -261,13 +211,7 @@
         cmip_era = cfg["cmip_era"]
         # get the control, experiment and obs dicts
         ctrl, exper, obs = get_control_exper_obs(short_name, input_data,
-<<<<<<< HEAD
-                                                 cfg, _CMIP_TYPE)
-        ctrl_name = ctrl['dataset']
-        exper_name = exper['dataset']
-=======
                                                  cfg, cmip_era)
->>>>>>> 6236f2c7
         # set a plot key holding info on var and data set names
         plot_key = short_name + '_' + ctrl['dataset'] \
             + '_vs_' + exper['dataset']
@@ -295,17 +239,10 @@
             for obs_i, obsfile in zip(obs_list, obs):
                 obs_analyzed = coordinate_collapse(obs_i, cfg)
                 obs_name = obsfile['dataset']
-                plot_ctrl_obs(ctrl, obs_analyzed, cfg, plot_key = short_name + '_' + ctrl_name + '_VS_' + obs_name)
-                plot_exper_obs(exper, obs_analyzed, cfg, plot_key = short_name + '_' + exper_name + '_VS_' + obs_name)
-                if cfg['seasonal_analysis']:
-                    obs_seasons = apply_seasons(obsfile)
-                    obs_seasons = [
-                        coordinate_collapse(obss, cfg) for obss in obs_seasons
-                    ]
-                    plot_ctrl_obs_seasons(ctrl_seasons, obs_seasons, cfg, plot_key =
-                                            short_name + '_' + ctrl_name + '_VS_' + obs_name)
-                    plot_exper_obs_seasons(exper_seasons, obs_seasons, cfg, plot_key=
-                                            short_name + '_' + exper_name + '_VS_' + obs_name)
+                plot_key = short_name + '_CONTROL_vs_' + obs_name
+                if cfg['analysis_type'] == 'lat_lon':
+                    plot_latlon_cubes(
+                        ctrl, obs_analyzed, cfg, plot_key, obs_name=obs_name)
 
 
 if __name__ == '__main__':
