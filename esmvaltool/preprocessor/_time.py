"""Time operations on cubes.

Allows for selecting data subsets using certain time bounds;
constructing seasonal and area averages.
"""
import logging

import iris
import iris.coord_categorisation
import numpy as np

from .._config import use_legacy_iris

logger = logging.getLogger(__name__)


def extract_time(cube, start_year, start_month, start_day, end_year, end_month,
                 end_day):
    """Extract a time range from a cube.

    Parameters
    ----------
        cube: iris.cube.Cube
            input cube.
        start_year: int
            start year
        start_month: int
            start month
        start_day: int
            start day
        end_year: int
            end year
        end_month: int
            end month
        end_day: int
            end day

    Returns
    -------
    iris.cube.Cube
        Sliced cube.

    """
    import datetime
    time_units = cube.coord('time').units
    if time_units.calendar == '360_day':
        if start_day > 30:
            start_day = 30
        if end_day > 30:
            end_day = 30
    start_date = datetime.datetime(
        int(start_year), int(start_month), int(start_day))
    end_date = datetime.datetime(int(end_year), int(end_month), int(end_day))

    t_1 = time_units.date2num(start_date)
    t_2 = time_units.date2num(end_date)
    if use_legacy_iris():
        constraint = iris.Constraint(time=lambda t: (t_1 < t.point < t_2))
    else:
        constraint = iris.Constraint(
            time=lambda t: (t_1 < time_units.date2num(t.point) < t_2))

    cube_slice = cube.extract(constraint)

    # Issue when time dimension was removed when only one point as selected.
    if cube_slice.ndim != cube.ndim:
        time_1 = cube.coord('time')
        time_2 = cube_slice.coord('time')
        if time_1 == time_2:
            logger.debug('No change needed to time.')
            return cube

    return cube_slice


def extract_season(cube, season):
    """
    Slice cube to get only the data belonging to a specific season.

    Parameters
    ----------
    cube: iris.cube.Cube
        Original data
    season: str
        Season to extract. Available: DJF, MAM, JJA, SON
    """
    if not cube.coords('clim_season'):
        iris.coord_categorisation.add_season(cube, 'time', name='clim_season')
    if not cube.coords('season_year'):
        iris.coord_categorisation.add_season_year(
            cube, 'time', name='season_year')
    return cube.extract(iris.Constraint(clim_season=season.lower()))


def extract_month(cube, month):
    """
    Slice cube to get only the data belonging to a specific month.

    Parameters
    ----------
    cube: iris.cube.Cube
        Original data
    month: int
        Month to extract as a number from 1 to 12
    """
    if month not in range(1, 13):
        raise ValueError('Please provide a month number between 1 and 12.')
    return cube.extract(iris.Constraint(month_number=month))


def get_time_weights(cube):
    """
    Compute the weighting of the time axis.

    Parameters
    ----------
        cube: iris.cube.Cube
            input cube.

    Returns
    -------
    numpy.array
        Array of time weights for averaging.
    """
    time = cube.coord('time')
    time_thickness = time.bounds[..., 1] - time.bounds[..., 0]

    # The weights need to match the dimensionality of the cube.
    slices = [None for i in cube.shape]
    coord_dim = cube.coord_dims('time')[0]
    slices[coord_dim] = slice(None)
    time_thickness = np.abs(time_thickness[tuple(slices)])
    ones = np.ones_like(cube.data)
    time_weights = time_thickness * ones
    return time_weights


def time_average(cube):
    """
    Compute time average.

    Get the time average over the entire cube. The average is weighted by the
    bounds of the time coordinate.

    Parameters
    ----------
        cube: iris.cube.Cube
            input cube.

    Returns
    -------
    iris.cube.Cube
        time averaged cube.
    """
    time_weights = get_time_weights(cube)

    return cube.collapsed('time', iris.analysis.MEAN, weights=time_weights)


# get the seasonal mean
def seasonal_mean(cube):
    """
    Function to compute seasonal means with MEAN

    Chunks time in 3-month periods and computes means over them;

    Arguments
    ---------
        cube: iris.cube.Cube
            input cube.

    Returns
    -------
    iris.cube.Cube
        Seasonal mean cube
    """
    if not cube.coords('clim_season'):
        iris.coord_categorisation.add_season(cube, 'time', name='clim_season')
    if not cube.coords('season_year'):
        iris.coord_categorisation.add_season_year(
            cube, 'time', name='season_year')
    cube = cube.aggregated_by(['clim_season', 'season_year'],
                              iris.analysis.MEAN)

    # TODO: This preprocessor is not calendar independent.
    def spans_three_months(time):
        """Check for three months"""
        return (time.bound[1] - time.bound[0]) == 2160

    three_months_bound = iris.Constraint(time=spans_three_months)
    return cube.extract(three_months_bound)


<<<<<<< HEAD
def annual_mean(cube):
    """
    Function to compute annual means.

    Arguments
    ---------
        cube: iris.cube.Cube
            input cube.
=======
def annual_mean(cube, decadal=False):
    """
    Compute annual or decadal means.

    Note that this function does not weight the annual or decadal mean if
    uneven time periods are present. Ie, all data inside the year/decade
    are treated equally.

    Parameters
    ----------
        cube: iris.cube.Cube
            input cube.
        decadal: bool
            Annual average (:obj:`True`) or decadal average (:obj:`False`)
>>>>>>> 389f9630
    Returns
    -------
    iris.cube.Cube
        Annual mean cube
    """
<<<<<<< HEAD
    am = cube.aggregated_by('year', iris.analysis.MEAN)
    am.remove_coord('day_of_month')
    am.remove_coord('day_of_year')
    am.remove_coord('month_number')
    return am
=======
    def get_decade(coord, value):
        """Callback function to get decades from cube."""
        date = coord.units.num2date(value)
        return date.year - date.year % 10

    # time_weights = get_time_weights(cube)

    # TODO: Add weighting in time dimension. See iris issue 3290
    # https://github.com/SciTools/iris/issues/3290

    if decadal:
        iris.coord_categorisation.add_categorised_coord(cube, 'decade',
                                                        'time', get_decade)
        return cube.aggregated_by('decade', iris.analysis.MEAN)

    return cube.aggregated_by('year', iris.analysis.MEAN)
>>>>>>> 389f9630
<|MERGE_RESOLUTION|>--- conflicted
+++ resolved
@@ -191,16 +191,6 @@
     return cube.extract(three_months_bound)
 
 
-<<<<<<< HEAD
-def annual_mean(cube):
-    """
-    Function to compute annual means.
-
-    Arguments
-    ---------
-        cube: iris.cube.Cube
-            input cube.
-=======
 def annual_mean(cube, decadal=False):
     """
     Compute annual or decadal means.
@@ -215,33 +205,29 @@
             input cube.
         decadal: bool
             Annual average (:obj:`True`) or decadal average (:obj:`False`)
->>>>>>> 389f9630
     Returns
     -------
     iris.cube.Cube
         Annual mean cube
     """
-<<<<<<< HEAD
+
+    def get_decade(coord, value):
+        """Callback function to get decades from cube."""
+        date = coord.units.num2date(value)
+        return date.year - date.year % 10
+
+    # time_weights = get_time_weights(cube)
+
+    # TODO: Add weighting in time dimension. See iris issue 3290
+    # https://github.com/SciTools/iris/issues/3290
+
+    if decadal:
+        iris.coord_categorisation.add_categorised_coord(cube, 'decade',
+                                                        'time', get_decade)
+        return cube.aggregated_by('decade', iris.analysis.MEAN)
+
     am = cube.aggregated_by('year', iris.analysis.MEAN)
     am.remove_coord('day_of_month')
     am.remove_coord('day_of_year')
     am.remove_coord('month_number')
-    return am
-=======
-    def get_decade(coord, value):
-        """Callback function to get decades from cube."""
-        date = coord.units.num2date(value)
-        return date.year - date.year % 10
-
-    # time_weights = get_time_weights(cube)
-
-    # TODO: Add weighting in time dimension. See iris issue 3290
-    # https://github.com/SciTools/iris/issues/3290
-
-    if decadal:
-        iris.coord_categorisation.add_categorised_coord(cube, 'decade',
-                                                        'time', get_decade)
-        return cube.aggregated_by('decade', iris.analysis.MEAN)
-
-    return cube.aggregated_by('year', iris.analysis.MEAN)
->>>>>>> 389f9630
+    return am