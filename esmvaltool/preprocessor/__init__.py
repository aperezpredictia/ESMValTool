--- conflicted
+++ resolved
@@ -13,7 +13,6 @@
 from ._reformat import (cmor_check_data, cmor_check_metadata, fix_data,
                         fix_file, fix_metadata)
 from ._regrid import regrid
-<<<<<<< HEAD
 from ._time_pp import time_average
 from ._time_pp import seasonal_mean
 from ._time_pp import time_slice as extract_time
@@ -24,13 +23,7 @@
 from ._volume_pp import extract_transect
 from ._volume_pp import depth_integration
 from ._volume_pp import volume_average as average_volume
-=======
 from ._regrid import vinterp as extract_levels
-from ._time_area import area_average as average_region
-from ._time_area import area_slice as extract_region
-from ._time_area import seasonal_mean
-from ._time_area import time_slice as extract_time
->>>>>>> 9c2b9cdf
 
 logger = logging.getLogger(__name__)
 
