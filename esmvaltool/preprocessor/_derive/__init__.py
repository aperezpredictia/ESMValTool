--- conflicted
+++ resolved
@@ -65,22 +65,21 @@
         The new derived variable.
 
     """
-<<<<<<< HEAD
-    short_name = variable['short_name']
-    cubes = iris.cube.CubeList(cubes)
+    short_name = short_name
+    # Do nothing if variable is already available
+    logger.info(cubes)
 
-=======
->>>>>>> a9bfebc3
-    # Do nothing if variable is already available
-    try:
-        cube = cubes.extract_strict(
-            iris.Constraint(
-                cube_func=lambda cube: cube.var_name == short_name
-            )
-        )
-        return cubes
-    except iris.exceptions.ConstraintMismatchError:
-        pass
+    cube_list = iris.cube.CubeList()
+    for cube in cubes:
+        if isinstance(cube, iris.cube.CubeList):
+            cube_list.extend(cube)
+        else:
+            cube_list.append(cube)
+    cubes = cube_list
+
+    selected_cubes = [c for c in cubes if c.var_name == short_name]
+    if len(selected_cubes) > 0:
+        return iris.cube.CubeList(selected_cubes)
 
     # Preprare input cubes and add fx files if necessary
     if fx_files:
