# Full list of authors and references for the currently implemented
# diagnostics.
#
# Add new entries alphabetically (for authors) or at the end of the
# respective lists. Do not change the current entries!
#

authors:
  # Core Team (PI and core developers)
  eyring_veronika:
    name: Eyring, Veronika
    institute: DLR, Germany
    email: veronika.eyring@dlr.de
    orcid: https://orcid.org/0000-0002-6887-4885
  andela_bouwe:
    name: Andela, Bouwe
    institute: NLeSC, Netherlands
    email: b.andela@esciencecenter.nl
    orcid: https://orcid.org/0000-0001-9005-8940
  broetz_bjoern:
    name: Broetz, Bjoern
    institute: DLR, Germany
    email: bjoern.broetz@dlr.de
    orcid:
  demora_lee:
    name: de Mora, Lee
    institute: PML, UK
    email: ledm@pml.ac.uK
    orcid: https://orcid.org/0000-0002-5080-3149
  drost_niels:
    name: Drost, Niels
    institute: NLeSC, Netherlands
    email: n.drost@esciencecenter.nl
    orcid:
  koldunov_nikolay:
    name: Koldunov, Nikolay
    institute: AWI, Germany
    email: nikolay.koldunov@awi.de
    orcid: https://orcid.org/0000-0002-3365-8146
  lauer_axel:
    name: Lauer, Axel
    institute: DLR, Germany
    email: axel.lauer@dlr.de
    orcid: https://orcid.org/0000-0002-9270-1044
  mueller_benjamin:
    name: Mueller, Benjamin
    institute: LMU, Germany
    email: b.mueller@iggf.geo.uni-muenchen.de
    orcid:
  predoi_valeriu:
    name: Predoi, Valeriu
    institute: URead, UK
    email: valeriu.predoi@ncas.ac.uk
    orcid: https://orcid.org/0000-0002-9729-6578
  righi_mattia:
    name: Righi, Mattia
    institute: DLR, Germany
    email: mattia.righi@dlr.de
    orcid: https://orcid.org/0000-0003-3827-5950
  schlund_manuel:
    name: Schlund, Manuel
    institute: DLR, Germany
    email: manuel.schlund@dlr.de
    orcid: https://orcid.org/0000-0001-5251-0158
  vegas-regidor_javier:
    name: Vegas-Regidor, Javier
    institute: BSC, Spain
    email: javier.vegas@bsc.es
    orcid: https://orcid.org/0000-0003-0096-4291
  # Development team
  aerts_jerom:
    name: Aerts, Jerom
    institute: University of Delft, Netherlands
    email: J.P.M.Aerts@tudelft.nl
    orcid:
  anav_alessandro:
    name: Anav, Alessandro
    institute: Univ. of Exeter, UK
    orcid: https://orcid.org/0000-0002-4217-7563
  andrews_oliver:
    name: Andrews, Oliver
    institute: Tyndall Centre, UK
    orcid: https://orcid.org/0000-0002-1921-475X
  arnone_enrico:
    name: Arnone, Enrico
    institute: ISAC-CNR, Torino, Italy
    orcid: https://orcid.org/0000-0001-6740-5051
  bellprat_omar:
    name: Bellprat, Omar
    institute: BSC, Spain
    orcid: https://orcid.org/0000-0001-6434-1793
  berg_peter:
    name: Berg, Peter
    institute: SMHI, Sweden
    orcid: https://orcid.org/0000-0002-1469-2568
  bock_lisa:
    name: Bock, Lisa
    institute: DLR, Germany
    orcid: https://orcid.org/0000-0001-7058-5938
  bojovic_dragana:
    name: Bojovic, Dragana
    institute: BSC, Spain
    orcid: https://orcid.org/0000-0001-7354-1885
  cagnazzo_chiara:
    name: Cagnazzo, Chiara
    institute: CNR, Italy
    orcid: https://orcid.org/0000-0002-2054-0448
  camphuijsen_jaro:
    name: Camphuijsen, Jaro
    institute: NLeSC, Netherlands
    orcid:
  capistrano_vinicius:
    name: Capistrano, Vinicius
    institute: INPE, Brazil
    orcid: https://orcid.org/0000-0001-8653-2312
  caron_louis-philippe:
    name: Caron, Louis-Philippe
    institute: BSC, Spain
    orcid: https://orcid.org/0000-0001-5221-0147
  chen_jack:
    name: Chen, Jack
    institute: NCAR, USA
    orcid:
  cionni_irene:
    name: Cionni, Irene
    institute: ENEA, Italy
    orcid: https://orcid.org/0000-0002-0591-9193
  cortesi_nicola:
    name: Cortesi, Nicola
    institute: BSC, Spain
    orcid: https://orcid.org/0000-0002-1442-9225
  crezee_bas:
    name: Crezee, Bas
    institute: ETH Zurich, Switzerland
    orcid: https://orcid.org/0000-0002-1774-1126
  mohr_christianwilhelm:
    name: Mohr, Christian Wilhelm
    institute: Cicero, Norway
    orcid: https://orcid.org/0000-0003-2656-1802
  davin_edouardleopold:
    name: Davin, Edouard Leopold
    institute: ETH Zurich, Switzerland
    orcid: https://orcid.org/0000-0003-3322-9330
  davini_paolo:
    name: Davini, Paolo
    institute: CNR-ISAC, Italy
    orcid: https://orcid.org/0000-0003-3389-7849
  ehbrecht_carsten:
    name: Ehbrecht, Carsten
    institute: DKRZ, Germany
    orcid:
  frank_franziska:
    name: Frank, Franziska
    institute: DLR, Germany
    orcid:
  fuckar_neven:
    name: Fuckar, Neven
    institute: BSC, Spain
    orcid:
  gainusa-bogdan_alina:
    name: Gainusa-Bogdan, Alina
    institute: France
    orcid: https://orcid.org/0000-0001-6147-1883
  gallego-elvira_belen:
    name: Gallego-Elvira, Belen
    institute: NERC, UK
    orcid: https://orcid.org/0000-0002-2328-0354
  gettelman_andrew:
    name: Gettelman, Andrew
    institute: NCAR, USA
    orcid: https://orcid.org/0000-0002-8284-2599
  gier_bettina:
    name: Gier, Bettina
    institute: University of Bremen, Germany
    orcid:
  gottschaldt_klaus-dirk:
    name: Gottschaldt, Klaus-Dirk
    institute: DLR, Germany
    orcid: https://orcid.org/0000-0002-2046-6137
  guemas_virginie:
    name: Guemas, Virginie
    institute: BSC, Spain
    orcid: https://orcid.org/0000-0002-6340-3558
  hagemann_stefan:
    name: Hagemann, Stefan
    institute: MPI-M, Germany
    orcid: https://orcid.org/0000-0001-5444-2945
  hansson_ulf:
    name: Hansson, Ulf
    institute: SMHI, Sweden
    orcid:
  vonhardenberg_jost:
    name: von Hardenberg, Jost
    institute: ISAC-CNR, Torino, Italy
    orcid: https://orcid.org/0000-0002-5312-8070
  hassler_birgit:
    name: Hassler, Birgit
    institute: DLR, Germany
    orcid: https://orcid.org/0000-0003-2724-709X
  hempelmann_nils:
    name: Hempelmann, Nils
    institute: IPSL, France
    orcid:
  hunter_alasdair:
    name: Hunter, Alasdair
    institute: BSC, Spain
    orcid: https://orcid.org/0000-0001-8365-3709
  hutjes_ronald:
    name: Hutjes, Ronald
    institute: Univ. of Wageningen, NL
    orcid:
  juckes_martin:
    name: Juckes, Martin
    institute: BADC, UK
    orcid:
  kadygrov_nikolay:
    name: Kadygrov, Nikolay
    institute: IPSL, France
    orcid:
  kindermann_stephan:
    name: Kindermann, Stephan
    institute: DKRZ, Germany
    orcid: https://orcid.org/0000-0001-9335-1093
  krasting_john:
    name: Krasting, John
    institute: NOAA, USA
    orcid: https://orcid.org/0000-0002-4650-9844
  lembo_valerio:
    name: Lembo, Valerio
    institute: CEN, University of Hamburg, Germany
    orcid: https://orcid.org/0000-0001-6085-5914
  levine_richard:
    name: Levine, Richard
    institute: MetOffice, UK
    orcid: https://orcid.org/0000-0003-1210-0415
  little_bill:
    name: Little, Bill
    institute: MetOffice, UK
    orcid:
  lledo_llorenc:
    name: Lledo, Llorenc
    institute: BSC, Spain
    orcid:
  lorenz_ruth:
    name: Lorenz, Ruth
    institute: ETH Zurich, Switzerland
    orcid: https://orcid.org/0000-0002-3986-1268
  lovato_tomas:
    name: Lovato, Tomas
    institute: CMCC, IT
    orcid: https://orcid.org/0000-0002-5188-6767
  makela_jarmo:
    name: Makela, Jarmo
    institute: FMI, Finland
    orcid:
  maloney_eric:
    name: Maloney, Eric
    institute: Colorado State University, USA
    orcid: https://orcid.org/0000-0002-2660-2611
  manubens_nicolau:
    name: Manubens, Nicolau
    institute: BSC, Spain
    orcid: https://orcid.org/0000-0002-0114-508X
  mason_erik:
    name: Mason, Erik
    institute: NOAA, USA
    orcid:
  sandstad_marit:
    name: Sandstad, Marit
    institute: Cicero, Norway
    orcid:
  massonnet_francois:
    name: Massonnet, Francois
    institute: Universite Catholique de Louvain, Belgium
    orcid:
  martin_gill:
    name: Martin, Gill
    institute: MetOffice, UK
    orcid: https://orcid.org/0000-0003-0851-6020
  mavilia_irene:
    name: Mavilia, Irene
    institute: ISAC-CNR, Bologna, Italy
    orcid: https://orcid.org/0000-0002-4938-2906
  mello_felipe:
    name: Mello, Felipe
    institute: INPE, Brazil
    orcid: https://orcid.org/0000-0002-8832-2869
  dalvi_mohit:
    name: Dalvi, Mohit
    institute: MetOffice, UK
    orcid: https://orcid.org/0000-0003-1669-0811
  nikulin_grigory:
    name: Nikulin, Grigory
    institute: SMHI, Sweden
    orcid: https://orcid.org/0000-0002-4226-8713
  nobre_paulo:
    name: Nobre, Paulo
    institute: INPE, Brazil
    orcid: https://orcid.org/0000-0001-9061-4556
  gonzalez-reviriego_nube:
    name: Gonzalez-Reviriego, Nube
    institute: BSC, Spain
    orcid: https://orcid.org/0000-0002-5919-6701
  oliveira_arildo:
    name: Oliveira, Arildo
    institute: INPE, Brazil
    orcid:
  perez-zanon_nuria:
    name: Perez-Zanon, Nuria
    institute: BSC, Spain
    orcid:
  phillips_adam:
    name: Phillips, Adam
    institute: NCAR, USA
    orcid: https://orcid.org/0000-0003-4859-8585
  pugh_thomas:
    name: Pugh, Thomas
    institute: KIT, Germany
    orcid:
  read_simon:
    name: Read, Simon
    institute: Univ. of Reading, UK
    orcid:
  ringer_mark:
    name: Ringer, Mark
    institute: MetOffice, UK
    orcid: https://orcid.org/0000-0003-4014-2583
  rio_catherine:
    name: Rio, Catherine
    institute: IPSL, France
    orcid: https://orcid.org/0000-0002-6590-7733
  roehrig_romain:
    name: Roehrig, Romain
    institute: MeteoFr, France
    orcid: https://orcid.org/0000-0002-3903-3841
  serva_federico:
    name: Serva, Federico
    institute: CNR, Italy
    orcid: https://orcid.org/0000-0002-7118-0817
  sommer_philipp:
    name: Sommer, Philipp
    institute: Univ. of Hamburg, Germany
    orcid:
  stacke_tobias:
    name: Stacke, Tobias
    institute: MPI-M, Germany
    orcid: https://orcid.org/0000-0003-4637-5337
  sterl_andreas:
    name: Sterl, Andreas
    institute: KNMI, Netherlands
    orcid: https://orcid.org/0000-0003-3457-0434
  swaminathan_ranjini:
    name: Swaminathan, Ranjini
    institute: University of Reading, UK
    orcid: https://orcid.org/0000-0001-5853-2673
  teichmann_claas:
    name: Teichmann, Claas
    institute: GERICS, Hamburg, Germany
    orcid:
  torralba_veronica:
    name: Torralba, Veronica
    institute: BSC, Spain
    orcid:
  tsushima_yoko:
    name: Tsushima, Yoko
    institute: MetOffice, UK
    orcid:
  vanulft_bert:
    name: van Ulft, Bert
    institute: KNMI, Netherlands
<<<<<<< HEAD
    email: bert.van.ulft 'at' knmi.nl
  verh_st:
    name: Verhoeven, Stefan
    institute: NLeSC, Netherlands
    email: s.verhoeven 'at' esciencecenter.nl
  vini_ca:
    name: Vinicius, Capistrano
    institute: INPE, Brazil
  walt_je:
=======
    orcid: https://orcid.org/0000-0001-8653-2312
  walton_jeremy:
>>>>>>> 0d574c58
    name: Walton, Jeremy
    institute: MetOffice, UK
    orcid: https://orcid.org/0000-0001-7372-178X
  wang_shiyu:
    name: Wang, Shiyu
    institute: SMHI, Sweden
    orcid:
  weigel_katja:
    name: Weigel, Katja
    institute: University of Bremen and DLR, Germany
    orcid: https://orcid.org/0000-0001-6133-7801
  wenzel_sabrina:
    name: Wenzel, Sabrina
    institute: DLR, Germany
    orcid:
  williams_keith:
    name: Williams, Keith
    institute: MetOffice, UK
    orcid:
  # Viewers (not active developers)
  balaji_venkatramani:
    name: Balaji, Venkatramani
    institute: GFDL, USA
    orcid:
  bunzel_felix:
    name: Bunzel, Felix
    institute: MPI-M, Germany
    orcid:
  charlton-perez_andrew:
    name: Charlton-Perez, Andrew
    institute: Univ. of Reading, UK
    orcid:
  corti_susanna:
    name: Corti, Susanna
    institute: ISAC-CNR, Torino, Italy
    orcid:
  dennis_john:
    name: Dennis, John
    institute: NCAR, USA
    orcid:
  graf_phoebe:
    name: Graf, Phoebe
    institute: DLR, Germany
    orcid:
  hegglin_michaela:
    name: Hegglin, Michaela
    institute: Univ. of Reading, UK
    orcid:
  hendricks_johannes:
    name: Hendricks, Johannes
    institute: DLR, Germany
    orcid:
  john_jasmin:
    name: John, Jasmin
    institute: NOAA, USA
    orcid:
  jones_colin:
    name: Jones, Colin
    institute: MetOffice, UK
    orcid:
  kaiser_christopher:
    name: Kaiser, Christopher
    institute: DLR, Germany
    orcid:
  karpechko_alexey:
    name: Karpechko, Alexey,
    institute: FMI, Finland
    orcid:
  lawrence_bryan:
    name: Lawrence, Bryan
    institute: STFC, UK
    orcid:
  mickelson_sheri:
    name: Mickelson, Sheri
    institute: NCAR, USA
    orcid:
  oconnor_fiona:
    name: OConnor, Fiona
    institute: MetOffice, UK
    orcid:
  radhakrishnan_aparna:
    name: Radhakrishnan, Aparna
    institute: GFDL, USA
    orcid:
  sellar_alistair:
    name: Sellar, Alistair
    institute: MetOffice, UK
    orcid:
  wyser_klaus:
    name: Wyser, Klaus
    institute: SMHI, Sweden
    orcid:
  # Former developers
  braeu_melanie:
    name: Braeu, Melanie
    institute: DLR, Germany
    orcid:
  duscha_christiane:
    name: Duscha, Christiane
    institute: DLR, Germany
    orcid:
  enright_clare:
    name: Enright, Clare
    institute: UEA, UK
    orcid:
  evaldsson_martin:
    name: Evaldsson, Martin
    institute: SMHI, Sweden
    orcid:
  haluszczynski_alexander:
    name: Haluszczynski, Alexander
    institute: DLR, Germany
    orcid:
  herman_michael:
    name: Herman, Michael
    institute: New Mexico Tech, USA
    orcid:
  huebner_michael:
    name: Huebner, Michael
    institute: DLR, Germany
    orcid:
  johnston_marston:
    name: Johnston, Marston
    institute: SMHI, Sweden
    orcid:
  klinger_carolin:
    name: Klinger, Carolin
    institute: DLR, Germany
    orcid:
  kolax_michael:
    name: Kolax, Michael
    institute: SMHI, Sweden
    orcid:
  kunert_dominik:
    name: Kunert, Dominik
    institute: DLR, Germany
    orcid:
  loew_alexander:
    name: Loew, Alexander
    institute: LMU, Germany
    orcid:
  neale_richard:
    name: Neale, Richard
    institute: NCAR, US
    orcid:
  orlowsky_boris:
    name: Orlowsky, Boris
    institute: ETH, Switzerland
    orcid:
  pascoe_stephen:
    name: Pascoe, Stephen
    institute: STFC, UK
    orcid:
  senftleben_daniel:
    name: Senftleben, Daniel
    institute: DLR, Germany
    orcid:
  stevens_mark:
    name: Stevens, Mark
    institute: NCAR, US
    orcid:
  # Former viewers (not active viewers)
  butchart_neal:
    name: Butchart, Neal
    institute: MetOffice, UK
    orcid:
  hassell_david:
    name: Hassell, David
    institute: Univ. of Reading, UK
    orcid:
  ivanova_detelina:
    name: Ivanova, Detelina
    institute: NERSC, Norway
    orcid:
  moise_aurel:
    name: Moise, Aurel
    institute: BOM, Australia
    orcid:
  pendlebury_diane:
    name: Pendlebury, Diane
    institute: Univ. of Toronto, Canada
    orcid:
  stepanova_daria:
    name: Stepanova, Daria
    institute: FMI, Finland
    orcid:
  tilmes_simone:
    name: Tilmes, Simone
    institute: NCAR, US
    orcid:

references:
  # If possible as: "[Last name] et al., [journal abbr.], doi:[doi], [year]."
  acknow_author: "Please acknowledge the author(s)."
  contact_authors: "Please contact the author(s) to discuss acknowledgment or co-authorship."
  acknow_project: "Please acknowledge the project(s)."
  alexander: "Alexander L.V., et al., J. Geophys. Res., 111, D05109, doi:10.1029/2005JD006290"
  anav13jclim: "Anav et al., J. Clim., 26, 6801-6843, doi:10.1175/JCLI-D-12-00417.1, 2013."
  andrews12grl: "Andrews et al., Geophys. Res. Lett., 39, L09712, doi:10.1029/2012GL051607, 2012."
  antonov10usgov: "Antonov, J. I. et al., World Ocean Atlas 2009, Volume 2: Salinity. S. Levitus, Ed. NOAA Atlas NESDIS 69, U.S. Government Printing Office, Washington, D.C., 184 pp., 2010."
  aquila11gmd: "Aquila et al., Geosci. Model Dev. 4, 325-355, doi:10.5194/gmd-4-325-2011, 2011."
  bakker14essd: "Bakker, D. C. E. et al., Earth Syst. Sci. Data, 6, 69-90, doi:10.5194/essd-6-69-2014, 2014."
  baldwin09qjrms: "Baldwin, D. P. et al., Q. J. R. Meteorol. Soc., 135, 1661-1672, doi:10.1002/qj.479, 2009"
  bianchi12gbc: "Bianchi, D. et al., Global Biogeochem. Cy., 26, GB2009, doi:10.1029/2011GB004209, 2012."
  cionni11acp: "Cionni et al., Atmos. Chem. Phys., 11, 11267-11292, doi:10.5194/acp-11-11267-2011, 2011."
  clivar09jclim: "CLIVAR Madden-Julian Oscillation Working Group, J. Climate, 22, 3006-3030, doi:10.1175/2008JCLI2731.1, 2009."
  collins13ipcc: "Collins, M. et al., Long-term climate change: Projections, Commitments, and Irreversibility, in: Climate Change 2013: the Physical Science Basis, contribution of Working Group I to the Fifth Assessment Report of the Intergovernmental Panel on Climate Change, edited by: Stocker, T. F., Qin, D., Plattner, G.-K., Tignor, M., Allen, S. K., Boschung, J., Nauels, A., Xia, Y., Bex, V., and Midgley, P. M., Cambridge University Press, Cambridge, UK and New York, NY, USA (2013)."
  corti99nat: "Corti, S. et al. Nature 398, 799-801, doi:10.1038/19745"
  cox18nature: "Cox, P. M. et al., Nature, 553, 319-322, doi:10.1038/nature25450, 2018."
  davini12jclim: "Davini P., C. Cagnazzo, S. Gualdi, and A. Navarra. J. Climate, 25, 6496-6509, doi: 10.1175/JCLI-D-12-00032.1, 2012"
  davini18: "Davini, P. MiLES - Mid Latitude Evaluation System. Zenodo. doi:10.5281/zenodo.1237837, 2018"
  deangelis15nat: "DeAngelis, A. M. et al., Nature, 528(7581), 249-253, doi:10.1038/nature15770, 2015."
  demora2018gmd: "de Mora et al., Geosci. Model Dev., 11, 4215-4240, doi:10.5194/gmd-11-4215-2018, 2018."
  dong08grl: "Dong, S. et al., J. Geophys. Res., 113, C06013, doi:10.1029/2006JC004051, 2008."
  donofrio14jh: "D'Onofrio et al., J of Hydrometeorology 15, 830-843, 2014."
  duemenil00mpimr: "Duemenil Gates et al., Observed historical discharge data from major rivers for climate model validation. Max Planck Institute for Meteorology Report 307, Hamburg, Germany, 2000."
  emmons00jgr: "Emmons et al., J. Geophys. Res., 105, D16, 20497-20538, 2000."
  eyring06jgr: "Eyring et al., J. Geophys. Res., 111, D22308, doi:10.1029/2006JD007327, 2006."
  eyring13jgr: "Eyring et al., J. Geophys. Res., 118, 5029-5060, doi:10.1002/jgrd.50316, 2013."
  flato13ipcc: "Flato, G. et al., Evaluation of climate models, in: Climate Change 2013: the Physical Science Basis, 2013."
  fuckar: "Fuckar et al., Clima Dynam, 47, 5-6, 1527-1543, doi:10.1007/s00382-015-2917-2, 2016."
  gen14jclim: "Gen, L. et al., J. Climate, 27, 1765-1780, doi:10.1175/JCLI-D-13-00337.1, 2014."
  georgievski18tac: "Georgievski, G. & Hagemann, S. Theor Appl Climatol (2018). https://doi.org/10.1007/s00704-018-2675-2"
  giorgi11jc: "Giorgi et al., J. Climate 24, 5309-5324, doi:10.1175/2011JCLI3979.1, 2011."
  giorgi14jgr: "Giorgi et al., J. Geophys. Res. Atmos., 119, 11695-11708, doi:10.1002/ 2014JD022238, 2014."
  gleckler08jgr: "Gleckler et al., J. Geophys. Res., 113, D06104, doi:10.1029/2007JD008972, 2008."
  goswami99qjrms: "Goswami, B., V. Krishnamurthy, and H. Annamalai, Q. J. R. Meteorol. Soc., 125, 611-633, doi:10.1002/qj.49712555412, 1999."
  hagemann13james: "Hagemann et al., J. Adv. Model. Earth Syst., 5, doi:10.1029/2012MS000173, 2013."
  jones13jgr: "Jones et al., J. Geophys. Res. Atmos., 118, 4001-4024, doi:10.1002/jgrd.50239, 2013."
  jones15james: "Jones et al., J. Adv. Model. Earth Syst., 7, 1554-1575, doi:10.1002/2014MS000416, 2015."
  kerry06jclim: "Kerry H. et al, J. Climate, 19, 3681-3703, doi:10.1175/JCLI3814.1, 2006."
  kim09jclim: "Kim, D. et al., J. Climate, 22, 6413-6436, doi:10.1175/2009JCLI3063.1, 2009."
  kim12grl: "Kim and Yu, Geophys. Res. Lett., 39, L11704, doi:10.1029/2012GL052006, 2012."
  key04gbc: "Key, R. M. et al., Global Biogeochem. Cy., 18, GB4031, doi:10.109/2004GB002247, 2004."
  lauer05acp: "Lauer et al., Atmos. Chem. Phys., 5, 3251-3276, doi:10.5194/acp-5-3251-2005, 2005."
  lauer13jclim: "Lauer and Hamilton, J. Climate, 26, 3823-3845, doi:10.1175/JCLI-D-12-00451.1, 2013."
  lauer17rse: "Lauer et al., Remote Sens. Environ., 203, 9-39, doi:10.1016/j.rse.2017.01.007, 2017."
  lembo16climdyn: "Lembo et al., Clim. Dyn., 48, 1793-1812, doi:10.1007/s00382-016-3173-9"
  lembo19gmdd: "Lembo et al., Geosci. Model Dev. Discuss., doi:10.5194/gmd-2019-37, 2019"
  li14jclim: "Li and Xie, J. Climate, 27, 1765-1780, doi:10.1175/JCLI-D-13-00337.1, 2014."
  li17natcc: "Li, G., S.-P. Xie, C. He, and Z. Chen, Nat Clim Change, 7, 708, doi:10.1038/nclimate3387, 2017."
  lin08jclim: "Lin, J-L. et al., J. Climate, 21, 4541-4567, doi: 10.1175/2008JCLI1816.1, 2008."
  lloyd-hughes02jclim: "Lloyd-Hughes, B. and Saunders, M. A., Int. J. Climatol., 22, 1571-1592, doi:10.1002/joc.846, 2002."
  locarini10usgov: "Locarnini, R. A. et al., World Ocean Atlas 2009, Volume 1: Temperature. S. Levitus, Ed. NOAA Atlas NESDIS 68, U.S. Government Printing Office, Washington, D.C., 184 pp.,2010."
  lucarini14revgeop: "Lucarini et al., Rev. Geophys., 52, 809-859, doi:https://doi.org/10.1002/2013RG000446"
  mehran14jgr: "Mehran, A. et al., J. Geophys. Res., 119, 4, 1695-1707, doi: 10.1002/2013JD021152, 2014."
<<<<<<< HEAD
  manubens:  "Manubens, N., et al., ENVIRON MODELL SOFTW 103, 29-42. doi:10.1016/j.envsoft.2018.01.018"
=======
  manubens: "Manubens, N., et al., ENVIRON MODELL SOFTW 103, 29-42. doi:10.1016/j.envsoft.2018.01.018"
>>>>>>> 0d574c58
  mckee93: "McKee, T. B. and Doesken, N. J. and Kleist, J.  In Proceedings of the 8th Conference on Applied Climatology, 17(22), 179-183, Boston, MA: American Meteorological Society, 1993."
  mueller14grl: "Mueller, B. and Seneviratne, S. I. Geophys. Res. Lett., 41, 128-134, doi:10.1002/2013GL058055, 2014."
  mueller13hess: "Mueller, B. et al., Hydrol. Earth Syst. Sci., 17, 3707-3720, doi:10.5194/hess-17-3707-2013, 2013."
  phillips14eos: "Phillips, A. S. et al., EOS T. Am. Geophys. Un., 95, 453-455, 2014."
  rebora06jhm: "Rebora et. al., JHM 7, 724, 2006."
  righi13acp: "Righi et al., Atmos. Chem. Phys., 13, 9939-9970, doi:10.5194/acp-13-9939-2013, 2013."
  righi15gmd: "Righi et al., Geosci. Model Dev., 8, 733-768 doi:10.5194/gmd-8-733-2015, 2015."
  rk2008bams: "Reichler and Kim, Bull. Amer. Meteor. Soc., 89, 303-312, doi:10.1175/BAMS-89-3-303, 2008."
  roedenbeck13os: "Roedenbeck, C. et al., Ocean Sci., 9, 193-216, doi:10.5194/os-9-193-2013, 2013."
  roehrig13jclim: "Roehrig, R. et al., J. Climate, 26, 6471-6505, doi:10.1175/JCLI-D-12-00505.1, 2013."
  sillman13jgr: "Sillmann et al., J. Geophys. Res., doi:10.1029/2012JD018390, 2013"
  sperber12asl: "Sperber and Kim, Atmos. Sci. Lett., 13, 3, 187-193, doi:10.1002/asl.378, 2012."
  straus07jcli: "Straus, D.M., S. Corti, and F. Molteni. J. Climate, 20, 2251-2272, doi:10.1175/JCLI4070.1, 2007"
  sutanudjaja2018gmd: "Sutanudjaja, E. H. et al., Geosci. Model Dev., 11, 2429-2453, doi:10.5194/gmd-11-2429-2018, 2018."
  stroeve07grl: "Stroeve, J. et al., Geophys. Res. Lett., 34, L09501, doi:10.1029/2007GL029703, 2007."
  tibaldi90tel: "Tibaldi S. and Molteni F. Tellus A 42(3): 343-365, doi:10.1034/j.1600-0870.1990.t01-2-00003.x, 1990."
  taylor12: "Taylor et al., Nature, 489, 423-426, doi:10.1038/nature11377, 2012."
  terzago18nhess: "Terzago, S. et al., Nat. Hazards Earth Syst. Sci., 18, 2825-2840, doi:10.5194/nhess-18-2825-2018, 2018."
  takahashi14marchem: "Takahashi et al., Mar. Chem., 164, 95-125, doi:10.1016/j.marchem.2014.06.004, 2014."
  vicente10jclim: "Vicente-Serrano, S. M. and Beguera, S. and Lopez-Moreno, J. I., Journal of climate, 23(7), 1696-1718, 10.1175/2009JCLI2909.1, 2010"
  wang99bams: "Wang, B. and Z. Fan, Bull. Amer. Meteor. Soc., 80, 629-638, doi:10.1175/1520-0477(1999)080&lt;0629:COSASM&gt;2.0.CO;2, 1999."
  wang11climdyn: "Wang, B. et al., Clim. Dyn., 39, 1123-1135, doi:10.1007/s00382-011-1266-z, 2011."
  webster92qjrms: "Webster, P. J. and Yang, S., Q.J.R. Meteorol. Soc., 118: 877-926. doi:10.1002/qj.49711850705, 1992."
  weedon14wrr: "Weedon, G. P. et al., Water Resour. Res., 50, 7505-7514, doi:10.1002/2014WR015638, 2014."
  weigel: "Weigel, A P., et al., Q. J. Royal Meteorol. Soc. 134, 630, 241-260. doi:10.1002/qj.210"
  wenzel14jgr: "Wenzel et al., J. Geophys. Res. Biogeosci., 119(5), doi:2013JG002591, 2014."
  williams09climdyn: "Williams and Webb, Clim. Dynam., 33, 141-157, doi:10.1007/s00382-008-0443-1, 2009."
  zhang11wcc: "Zhang et al., WIREs Clim. Change, doi:10.1002/wcc.147, 2011."
  # Observations
  aura-tes: "Beer, R., IEEE Trans. Geosci. Remote Sens., doi:10.1109/TGRS.2005.863716, 2006."
  cds-satellite-lai-fapar: "Baret et al., Remote Sens. Environ., doi:10.1016/j.rse.2007.02.018, 2007.OB"
  cds-satellite-soil-moisture: "Gruber et al., Earth Syst. Sci. Data, doi: 10.5194/essd-11-717-2019, 2019."
  cds-xch4: "Buchwitz et al., Adv. Astronaut. Sci. Technol., doi:10.1007/s42423-018-0004-6, 2018."
  cds-xco2: "Buchwitz et al., Adv. Astronaut. Sci. Technol., doi:10.1007/s42423-018-0004-6, 2018."
  ceres-syn1deg: "Wielicki et al., Bull. Amer. Meteor. Soc., doi: 10.1175/1520-0477(1996)077<0853:CATERE>2.0.CO;2, 1996."
<<<<<<< HEAD
  cru: "Harris, I. et al., Int. J. Climatol., 34, doi: 10.1002/joc.3711, 2014."
  eppley-vgpm-modis: "Behrenfeld, M. J., & Falkowski, P. G. (1997). Photosynthetic rates derived from satellite-based chlorophyll concentration. Limnology and oceanography, 42(1), 1-20."
  era-interim: "Dee, D. P. et al., Q. J. Roy. Meteor. Soc., doi:10.1002/qj.828, 2011."
  era5: "Copernicus Climate Change Service (C3S) (2017): ERA5: Fifth generation of ECMWF atmospheric reanalyses of the global climate. Copernicus Climate Change Service Climate Data Store (CDS)"
  esacci-aerosol: "Popp et al., ESA Aerosol Climate Change Initiative (ESA Aerosol_cci) data: AOD v4.21 via Centre for Environmental Data Analysis, 2016."
=======
  cru: "Harris et al., Int. J. Climatol., doi:10.1002/joc.3711, 2014."
  eppley-vgpm-modis: "Behrenfeld and Falkowski, Limnol. Oceanogr., doi:10.4319/lo.1997.42.1.0001, 1997."
  era-interim: "Dee et al., Q. J. Roy. Meteor. Soc., doi:10.1002/qj.828, 2011."
  era5: "Copernicus Climate Change Service (C3S) (2017): ERA5: Fifth generation of ECMWF atmospheric reanalyses of the global climate. Copernicus Climate Change Service Climate Data Store (CDS)"
  esacci-aerosol: "Popp et al., Remote Sens., doi:10.3390/rs8050421, 2016."
>>>>>>> 0d574c58
  esacci-cloud: "Stengel et al., Earth Syst. Sci. Data, doi:10.5194/essd-9-881-2017, 2017."
  esacci-fire: "Chuvieco et al.ESA Fire Climate Change Initiative (Fire_cci): Burned Area Grid Product Version 4.1. Centre for Environmental Data Analysis, doi:10.5285/D80636D4-7DAF-407E-912D-F5BB61C142FA, 2016."
  esacci-landcover: "Defourny, P.: ESA Land Cover Climate Change Initiative (Land_Cover_cci): Global Land Cover Maps, Version 1.6.1. Centre for Environmental Data Analysis, http://catalogue.ceda.ac.uk/uuid/4761751d7c844e228ec2f5fe11b2e3b0, 2016."
  esacci-oc: "Sathyendranath et al., ESA Ocean Colour Climate Change Initiative (Ocean_Colour_cci): Global chlorophyll-a data products gridded on a geographic projection, Version 3.1. Centre for Environmental Data Analysis, http://catalogue.ceda.ac.uk/uuid/12d6f4bdabe144d7836b0807e65aa0e2, 2016."
  esacci-ozone: "Loyola et al., Int. J. Remote Sens. doi:10.1080/01431160902825016, 2009."
  esacci-soilmoisture: "Liu et al., Hydrol. Earth Syst. Sci., doi:10.5194/hess-15-425-2011, 2011."
  esacci-sst: "Merchant et al., Geosci. Data J., doi:10.1002/gdj3.20, 2014."
  ghcn: "Jones and Moberg, J. Clim., doi:10.1175/1520-0442(2003)016<0206:HALSSA>2.0.CO;2, 2003."
  hadcrut3: "Brohan et al., J. Geophys. Res., doi:10.1029/2005JD006548, 2006."
  hadcrut4: "Morice et al., J. Goophys. Res., doi:10.1029/2011JD017187, 2012."
  hadisst: "Rayner et al., J. Geophys. Res., doi:10.1029/2002JD002670, 2013."
  lai3g: "Zhu et al., Remote Sens., doi:10.3390/rs5020927, 2013."
  landflux-eval: "Mueller et al., Hydrol. Earth Syst. Sci., doi:10.5194/hess-17-3707-2013, 2013."
  landschuetzer2016: "Landschuetzer et al., Global Biogeochem. Cycles, doi:10.1002/2015GB005359, 2016."
  modis1: "Platnick et al., IEEE Trans. Geosci. Remote Sens., doi:10.1109/TGRS.2002.808301, 2003."
  modis2: "Levy et al., Atmos. Meas. Tech., doi:10.5194/amt-6-2989-2013, 2013."
  mte: "Jung et al., J. Geophys. Res., doi:10.1029/2010JG001566, 2011."
  ncep: "Kalnay et al., B. Am. Meteorol. Soc., doi:10.1175/1520-0477(1996)077<0437:TNYRP>2.0.CO;2, 1996."
  niwa-bs: "Bodeker et al., Atmos. Chem. Phys., doi:10.5194/acp-5-2603-2005, 2005."
<<<<<<< HEAD
  patmos-x: "Heidinger et al., NOAA National Centers for Environmental Information, doi:10.7289/V5348HCK, last access: 10 February 2019."
  woa: "Locarnini et al., World Ocean Atlas 2013, Vol. 1: Temperature, 2013."
  zhang-2011: "Zhang et al., WIREs Clim. Change, doi:10.1002/wcc.147, 2011"
  sillman-2013: "Sillmann et al., J. Geophys. Res., doi:10.1029/2012JD018390, 2013"
=======
  patmos-x: "Heidinger et al., Bull. Amer. Meteor. Soc., doi:10.1175/BAMS-D-12-00246.1, 2013."
  uwisc: "O'Dell et al., J. Clim., doi:10.1175/2007JCLI1958.1, 2008."
  woa: "Locarnini et al., World Ocean Atlas 2013, Volume 1: Temperature, NOAA Atlas NESDIS 73, 2013."
>>>>>>> 0d574c58

projects:
  c3s-magic: Copernicus Climate Change Service 34a Lot 2 (MAGIC) project
  climval: BMBF MiKlip Project ClimVal
  cmip6dicad: BMBF CMIP6 Project Germany
  cmug: ESA CMUG
  crescendo: EU H2020 project CRESCENDO
  dlrveu: DLR project VEU
  dlrveu2: DLR project VEU2
  embrace: EU FP7 project EMBRACE
  esmval: DLR project ESMVal
  eval4cmip: DLR and University of Bremen project funded by the Initiative and Networking Fund of the Helmholtz Society
  ewatercycle: eWaterCycle project
  qa4ecv: QA4ECV
  trr181: DFG Project TRR-181
  ukesm: UKESM, UK Earth System Model project (NERC)

realms:
  aerosol: aerosol
  atmos: atmosphere
  atmosChem: atmospheric chemistry
  land: land
  landIce: land ice
  ocean: ocean
  ocnBgchem: ocean biogeochemistry
  seaIce: sea ice

themes:
  aerosols: aerosols
  atmDyn: atmospheric dynamics
  bgchem: biogeochemistry
  bgphys: biogeophysics
  carbon: carbon cycle
  chem: chemistry
  clouds: clouds
  EC: emergent constraint
  ghg: greenhouse gases
  monsoon: monsoons
  phys: physics
  seaIce: sea ice
  varmodes: modes of variability

domains:
  eq: equatorial
  et: extra tropics
  global: global
  midlat: mid-latitudes
  nh: northern hemisphere
  nhext: northern extra tropics
  nhmidlat: northern mid-latitudes
  nhpolar: northern polar
  nhtrop: northern tropics
  polar: polar
  reg: regional
  sh: southern hemisphere
  shext: southern extra tropics
  shmidlat: southern mid-latitudes
  shpolar: southern polar
  shtrop: southern tropics
  trop: tropics

plot_types:
  errorbar: error bar plot
  bar: bar chart
  circle: different overlapping circles
  diurn: diurnal cycle
  geo: geographical distribution
  portrait: portrait diagram
  polar: polar-stereographic plot
  scatter: scatter plot
  seas: seasonal cycle
  sect: meridional section
  size: size-distribution
  vert: vertical profile
  taylor: taylor diagram
  times: time series
  zonal: zonal mean
  pro: profile  # (any other kind of line chart)
  other: other plot types

statistics:
  anomaly: anomaly
  corr: correlation
  diff: difference
  eof: empirical orthogonal function (EOF)
  mean: mean
  spectrum: spectrum
  stddev: standard deviation
  var: variability
  rmsd: rmsd
  range: range of values
  trend: temporal trend
  clim: climatology
  perc: percentiles
  median: median
  detrend: detrend
  smpi: single metric performance index statistics
  other: other statistics<|MERGE_RESOLUTION|>--- conflicted
+++ resolved
@@ -368,7 +368,6 @@
   vanulft_bert:
     name: van Ulft, Bert
     institute: KNMI, Netherlands
-<<<<<<< HEAD
     email: bert.van.ulft 'at' knmi.nl
   verh_st:
     name: Verhoeven, Stefan
@@ -378,10 +377,8 @@
     name: Vinicius, Capistrano
     institute: INPE, Brazil
   walt_je:
-=======
     orcid: https://orcid.org/0000-0001-8653-2312
   walton_jeremy:
->>>>>>> 0d574c58
     name: Walton, Jeremy
     institute: MetOffice, UK
     orcid: https://orcid.org/0000-0001-7372-178X
@@ -628,11 +625,7 @@
   locarini10usgov: "Locarnini, R. A. et al., World Ocean Atlas 2009, Volume 1: Temperature. S. Levitus, Ed. NOAA Atlas NESDIS 68, U.S. Government Printing Office, Washington, D.C., 184 pp.,2010."
   lucarini14revgeop: "Lucarini et al., Rev. Geophys., 52, 809-859, doi:https://doi.org/10.1002/2013RG000446"
   mehran14jgr: "Mehran, A. et al., J. Geophys. Res., 119, 4, 1695-1707, doi: 10.1002/2013JD021152, 2014."
-<<<<<<< HEAD
-  manubens:  "Manubens, N., et al., ENVIRON MODELL SOFTW 103, 29-42. doi:10.1016/j.envsoft.2018.01.018"
-=======
   manubens: "Manubens, N., et al., ENVIRON MODELL SOFTW 103, 29-42. doi:10.1016/j.envsoft.2018.01.018"
->>>>>>> 0d574c58
   mckee93: "McKee, T. B. and Doesken, N. J. and Kleist, J.  In Proceedings of the 8th Conference on Applied Climatology, 17(22), 179-183, Boston, MA: American Meteorological Society, 1993."
   mueller14grl: "Mueller, B. and Seneviratne, S. I. Geophys. Res. Lett., 41, 128-134, doi:10.1002/2013GL058055, 2014."
   mueller13hess: "Mueller, B. et al., Hydrol. Earth Syst. Sci., 17, 3707-3720, doi:10.5194/hess-17-3707-2013, 2013."
@@ -668,19 +661,11 @@
   cds-xch4: "Buchwitz et al., Adv. Astronaut. Sci. Technol., doi:10.1007/s42423-018-0004-6, 2018."
   cds-xco2: "Buchwitz et al., Adv. Astronaut. Sci. Technol., doi:10.1007/s42423-018-0004-6, 2018."
   ceres-syn1deg: "Wielicki et al., Bull. Amer. Meteor. Soc., doi: 10.1175/1520-0477(1996)077<0853:CATERE>2.0.CO;2, 1996."
-<<<<<<< HEAD
-  cru: "Harris, I. et al., Int. J. Climatol., 34, doi: 10.1002/joc.3711, 2014."
-  eppley-vgpm-modis: "Behrenfeld, M. J., & Falkowski, P. G. (1997). Photosynthetic rates derived from satellite-based chlorophyll concentration. Limnology and oceanography, 42(1), 1-20."
-  era-interim: "Dee, D. P. et al., Q. J. Roy. Meteor. Soc., doi:10.1002/qj.828, 2011."
-  era5: "Copernicus Climate Change Service (C3S) (2017): ERA5: Fifth generation of ECMWF atmospheric reanalyses of the global climate. Copernicus Climate Change Service Climate Data Store (CDS)"
-  esacci-aerosol: "Popp et al., ESA Aerosol Climate Change Initiative (ESA Aerosol_cci) data: AOD v4.21 via Centre for Environmental Data Analysis, 2016."
-=======
   cru: "Harris et al., Int. J. Climatol., doi:10.1002/joc.3711, 2014."
   eppley-vgpm-modis: "Behrenfeld and Falkowski, Limnol. Oceanogr., doi:10.4319/lo.1997.42.1.0001, 1997."
   era-interim: "Dee et al., Q. J. Roy. Meteor. Soc., doi:10.1002/qj.828, 2011."
   era5: "Copernicus Climate Change Service (C3S) (2017): ERA5: Fifth generation of ECMWF atmospheric reanalyses of the global climate. Copernicus Climate Change Service Climate Data Store (CDS)"
   esacci-aerosol: "Popp et al., Remote Sens., doi:10.3390/rs8050421, 2016."
->>>>>>> 0d574c58
   esacci-cloud: "Stengel et al., Earth Syst. Sci. Data, doi:10.5194/essd-9-881-2017, 2017."
   esacci-fire: "Chuvieco et al.ESA Fire Climate Change Initiative (Fire_cci): Burned Area Grid Product Version 4.1. Centre for Environmental Data Analysis, doi:10.5285/D80636D4-7DAF-407E-912D-F5BB61C142FA, 2016."
   esacci-landcover: "Defourny, P.: ESA Land Cover Climate Change Initiative (Land_Cover_cci): Global Land Cover Maps, Version 1.6.1. Centre for Environmental Data Analysis, http://catalogue.ceda.ac.uk/uuid/4761751d7c844e228ec2f5fe11b2e3b0, 2016."
@@ -700,16 +685,12 @@
   mte: "Jung et al., J. Geophys. Res., doi:10.1029/2010JG001566, 2011."
   ncep: "Kalnay et al., B. Am. Meteorol. Soc., doi:10.1175/1520-0477(1996)077<0437:TNYRP>2.0.CO;2, 1996."
   niwa-bs: "Bodeker et al., Atmos. Chem. Phys., doi:10.5194/acp-5-2603-2005, 2005."
-<<<<<<< HEAD
   patmos-x: "Heidinger et al., NOAA National Centers for Environmental Information, doi:10.7289/V5348HCK, last access: 10 February 2019."
-  woa: "Locarnini et al., World Ocean Atlas 2013, Vol. 1: Temperature, 2013."
-  zhang-2011: "Zhang et al., WIREs Clim. Change, doi:10.1002/wcc.147, 2011"
+  patmos-x: "Heidinger et al., Bull. Amer. Meteor. Soc., doi:10.1175/BAMS-D-12-00246.1, 2013."
   sillman-2013: "Sillmann et al., J. Geophys. Res., doi:10.1029/2012JD018390, 2013"
-=======
-  patmos-x: "Heidinger et al., Bull. Amer. Meteor. Soc., doi:10.1175/BAMS-D-12-00246.1, 2013."
   uwisc: "O'Dell et al., J. Clim., doi:10.1175/2007JCLI1958.1, 2008."
   woa: "Locarnini et al., World Ocean Atlas 2013, Volume 1: Temperature, NOAA Atlas NESDIS 73, 2013."
->>>>>>> 0d574c58
+  zhang-2011: "Zhang et al., WIREs Clim. Change, doi:10.1002/wcc.147, 2011"
 
 projects:
   c3s-magic: Copernicus Climate Change Service 34a Lot 2 (MAGIC) project
