--- conflicted
+++ resolved
@@ -544,11 +544,7 @@
   kim09jclim: "Kim, D. et al., J. Climate, 22, 6413-6436, doi:10.1175/2009JCLI3063.1, 2009."
   kim12grl: "Kim and Yu, Geophys. Res. Lett., 39, L11704, doi:10.1029/2012GL052006, 2012."
   key04gbc: "Key, R. M. et al., Global Biogeochem. Cy., 18, GB4031, doi:10.109/2004GB002247, 2004."
-<<<<<<< HEAD
   landschuetzer2016: "Landschuetzer, P., Gruber, N., Bakker, D. C. E.: Decadal variations and trends of the global ocean carbon sink, Global Biogeochemical Cycles, 30, doi:10.1002/2015GB005359 (2016)"
-=======
-  landschuetzer2016: "Landschützer, P., Gruber, N., Bakker, D. C. E.: Decadal variations and trends of the global ocean carbon sink, Global Biogeochemical Cycles, 30, doi:10.1002/2015GB005359 (2016)"
->>>>>>> 0f9de3e0
   lauer05acp: "Lauer et al., Atmos. Chem. Phys., 5, 3251-3276, doi:10.5194/acp-5-3251-2005, 2005."
   lauer13jclim: "Lauer and Hamilton, J. Climate, 26, 3823-3845, doi:10.1175/JCLI-D-12-00451.1, 2013."
   lauer17rse: "Lauer et al., Remote Sens. Environ., 203, 9-39, doi:10.1016/j.rse.2017.01.007, 2017."
