--- conflicted
+++ resolved
@@ -579,11 +579,7 @@
     cmor_table = CMOR_TABLES[table]
     var_info = cmor_table.get_variable(mip, short_name)
     if var_info is None:
-<<<<<<< HEAD
         var_info = CMOR_TABLES['custom'].get_variable(mip, short_name)
-=======
-        var_info = CMOR_TABLES['default'].get_variable(mip, short_name)
->>>>>>> f93aeedb
 
     def _checker(cube):
         return CMORCheck(
