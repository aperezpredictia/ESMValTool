--- conflicted
+++ resolved
@@ -15,12 +15,8 @@
 cat("\nINFO: Installing packages to --> ", RLIBLOC, "\n\n")
 
 # define the R mirror to download packages
-<<<<<<< HEAD
-pkg_mirror <- "https://cloud.r-project.org"
-=======
-pkgMirror <- 'https://cloud.r-project.org'
+pkg_mirror <- 'https://cloud.r-project.org'
 print(paste("Using mirror: ", pkgMirror))
->>>>>>> 9fa59a8e
 
 # get the script path
 initial_options <- commandArgs(trailingOnly = FALSE)
@@ -41,22 +37,13 @@
 if (length(package_list) == 0) {
     print("All packages are installed!")
 } else {
-<<<<<<< HEAD
-    print(paste("These packages will be installed: ", length(package_list)))
+    print(paste("Number of packages to be installed: ", length(packageList)))
     print(package_list)
 }
 
 for (pack in package_list) {
     print(paste("Installing package --> ", pack))
-    install.packages(pack, repos = pkg_mirror, dependencies = TRUE)
-=======
-    print(paste("Number of packages to be installed: ", length(packageList)))
-}
-
-for (packageName in packageList) {
-    print(paste("    Installing package --> ", packageName))
-    install.packages(packageName, repos=pkgMirror, dependencies=c("Depends"))
->>>>>>> 9fa59a8e
+    install.packages(pack, repos = pkg_mirror, dependencies=c("Depends"))
 }
 
 print("List of installed packages:")
