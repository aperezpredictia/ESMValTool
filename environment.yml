--- conflicted
+++ resolved
@@ -26,23 +26,11 @@
   - python-stratify
   - xarray  # Can be installed from PyPI, but here to get a consistent set of depencies with iris.
   # Non-Python dependencies
-  - cdo=1.9.5
-  - hdf5=1.10.3
   - graphviz
-<<<<<<< HEAD
-  - libunwind  #  specifically for Python3.7+
-
-  # Multi language support:
-  - ncl=6.5
-  - jasper!=1.900.31  # pinned NCL dependency
-  - r-base
-=======
   - cdo
 
   # Multi language support:
   - ncl>=6.5.0
   - jasper!=1.900.31  # pinned NCL dependency
   - r-base
-  - libunwind  # Needed for Python3.7+
-  # TODO: add julia
->>>>>>> f5eb5a36
+  - libunwind  # Needed for Python3.7+